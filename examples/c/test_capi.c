--- conflicted
+++ resolved
@@ -2650,13 +2650,9 @@
 
     ctx = mk_context();
     fs  = Z3_parse_smtlib2_string(ctx, "(declare-fun a () (_ BitVec 8)) (assert (bvuge a #x10)) (assert (bvule a #xf0))", 0, 0, 0, 0, 0, 0);
-<<<<<<< HEAD
     Z3_ast_vector_inc_ref(ctx, fs);
     printf("formulas: %s\n", Z3_ast_vector_to_string(ctx, fs));
     Z3_ast_vector_dec_ref(ctx, fs);
-=======
-    printf("formulas: %s\n", Z3_ast_to_string(ctx, fs));
->>>>>>> 09ea370e
 
     Z3_del_context(ctx);
 }
