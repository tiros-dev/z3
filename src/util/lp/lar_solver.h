--- conflicted
+++ resolved
@@ -33,13 +33,8 @@
 #include "util/lp/int_solver.h"
 #include "util/lp/nra_solver.h"
 
-<<<<<<< HEAD
-namespace lean {
-=======
 namespace lp {
 
-
->>>>>>> fe1a07a8
 
 
 class lar_solver : public column_namer {
@@ -54,19 +49,11 @@
     };
     //////////////////// fields //////////////////////////
     lp_settings m_settings;
-<<<<<<< HEAD
-    stacked_value<lp_status> m_status;
-    stacked_value<simplex_strategy_enum> m_simplex_strategy;
-    std::unordered_map<unsigned, ext_var_info> m_ext_vars_to_columns;
-    vector<unsigned> m_columns_to_ext_vars_or_term_indices;
-    stacked_vector<ul_pair> m_vars_to_ul_pairs;
-=======
     lp_status m_status;
     stacked_value<simplex_strategy_enum> m_simplex_strategy;
     std::unordered_map<unsigned, ext_var_info> m_ext_vars_to_columns;
     vector<unsigned> m_columns_to_ext_vars_or_term_indices;
     stacked_vector<ul_pair> m_columns_to_ul_pairs;
->>>>>>> fe1a07a8
     vector<lar_base_constraint*> m_constraints;
     stacked_value<unsigned> m_constraint_count;
     // the set of column indices j such that bounds have changed for j
@@ -82,12 +69,8 @@
     lar_core_solver m_mpq_lar_core_solver;
     unsigned constraint_count() const;
     const lar_base_constraint& get_constraint(unsigned ci) const;
-<<<<<<< HEAD
-
-=======
     std::function<void (unsigned, const impq&)> m_tracker_of_x_change;
     int_set m_inf_int_set; 
->>>>>>> fe1a07a8
     ////////////////// methods ////////////////////////////////
     static_matrix<mpq, numeric_pair<mpq>> & A_r();
     static_matrix<mpq, numeric_pair<mpq>> const & A_r() const;
@@ -105,33 +88,21 @@
 
     var_index add_var(unsigned ext_j, bool is_integer);
 
-<<<<<<< HEAD
-    void register_new_ext_var_index(unsigned ext_v);
-
-    void add_non_basic_var_to_core_fields(unsigned ext_j);
+    void register_new_ext_var_index(unsigned ext_v, bool is_int);
+
+    bool term_is_int(const lar_term * t) const;
+
+    bool var_is_int(var_index v) const;
+
+    bool ext_var_is_int(var_index ext_var) const;
+    
+    void add_non_basic_var_to_core_fields(unsigned ext_j, bool is_int);
 
     void add_new_var_to_core_fields_for_doubles(bool register_in_basis);
 
     void add_new_var_to_core_fields_for_mpq(bool register_in_basis);
 
 
-=======
-    void register_new_ext_var_index(unsigned ext_v, bool is_int);
-
-    bool term_is_int(const lar_term * t) const;
-
-    bool var_is_int(var_index v) const;
-
-    bool ext_var_is_int(var_index ext_var) const;
-    
-    void add_non_basic_var_to_core_fields(unsigned ext_j, bool is_int);
-
-    void add_new_var_to_core_fields_for_doubles(bool register_in_basis);
-
-    void add_new_var_to_core_fields_for_mpq(bool register_in_basis);
-
-
->>>>>>> fe1a07a8
     var_index add_term_undecided(const vector<std::pair<mpq, var_index>> & coeffs,
                                  const mpq &m_v);
 
@@ -140,7 +111,6 @@
                        const mpq &m_v);
 
     void add_row_for_term(const lar_term * term, unsigned term_ext_index);
-<<<<<<< HEAD
 
     void add_row_from_term_no_constraint(const lar_term * term, unsigned term_ext_index);
 
@@ -162,29 +132,6 @@
 
     void adjust_initial_state_for_lu();
 
-=======
-
-    void add_row_from_term_no_constraint(const lar_term * term, unsigned term_ext_index);
-
-    void add_basic_var_to_core_fields();
-
-    constraint_index add_var_bound(var_index j, lconstraint_kind kind, const mpq & right_side) ;
-
-    void update_column_type_and_bound(var_index j, lconstraint_kind kind, const mpq & right_side, constraint_index constr_index);
-
-    void add_var_bound_on_constraint_for_term(var_index j, lconstraint_kind kind, const mpq & right_side, constraint_index ci);
-
-
-    void add_constraint_from_term_and_create_new_column_row(unsigned term_j, const lar_term* term,
-                                                            lconstraint_kind kind, const mpq & right_side);
-
-    void decide_on_strategy_and_adjust_initial_state();
-
-    void adjust_initial_state();
-
-    void adjust_initial_state_for_lu();
-
->>>>>>> fe1a07a8
     void adjust_initial_state_for_tableau_rows();
 
     // this fills the last row of A_d and sets the basis column: -1 in the last column of the row
@@ -205,10 +152,6 @@
 
     void clear();
 
-<<<<<<< HEAD
-
-=======
->>>>>>> fe1a07a8
     lar_solver();
     void set_propagate_bounds_on_pivoted_rows_mode(bool v);
 
@@ -280,11 +223,7 @@
     vector<unsigned> get_list_of_all_var_indices() const;
     void push();
 
-<<<<<<< HEAD
-    static void clean_large_elements_after_pop(unsigned n, int_set& set);
-=======
     static void clean_popped_elements(unsigned n, int_set& set);
->>>>>>> fe1a07a8
 
     static void shrink_inf_set_after_pop(unsigned n, int_set & set);
 
@@ -325,11 +264,7 @@
 
 
     void substitute_terms_in_linear_expression( const vector<std::pair<mpq, var_index>>& left_side_with_terms,
-<<<<<<< HEAD
-                          vector<std::pair<mpq, var_index>> &left_side, mpq & right_side) const;
-=======
                           vector<std::pair<mpq, var_index>> &left_side, mpq & free_coeff) const;
->>>>>>> fe1a07a8
 
 
     void detect_rows_of_bound_change_column_for_nbasic_column(unsigned j);
@@ -362,15 +297,9 @@
     void detect_rows_with_changed_bounds_for_column(unsigned j);
     
     void detect_rows_with_changed_bounds();
-<<<<<<< HEAD
 
     void update_x_and_inf_costs_for_columns_with_changed_bounds();
 
-=======
-
-    void update_x_and_inf_costs_for_columns_with_changed_bounds();
-
->>>>>>> fe1a07a8
     void update_x_and_inf_costs_for_columns_with_changed_bounds_tableau();
 
     
@@ -400,18 +329,10 @@
     template <typename U, typename V>
     void copy_from_mpq_matrix(static_matrix<U, V> & matr);
 
-<<<<<<< HEAD
+    column_type get_column_type(const column_info<mpq> & ci);
 
     bool try_to_set_fixed(column_info<mpq> & ci);
 
-    column_type get_column_type(const column_info<mpq> & ci);
-
-=======
-    column_type get_column_type(const column_info<mpq> & ci);
-
-    bool try_to_set_fixed(column_info<mpq> & ci);
-
->>>>>>> fe1a07a8
     std::string get_column_name(unsigned j) const;
 
     bool all_constrained_variables_are_registered(const vector<std::pair<mpq, var_index>>& left_side);
@@ -422,17 +343,12 @@
     bool the_relations_are_of_same_type(const vector<std::pair<mpq, unsigned>> & evidence, lconstraint_kind & the_kind_of_sum) const;
 
     static void register_in_map(std::unordered_map<var_index, mpq> & coeffs, const lar_base_constraint & cn, const mpq & a);
-<<<<<<< HEAD
-    static void register_one_coeff_in_map(std::unordered_map<var_index, mpq> & coeffs, const mpq & a, unsigned j);
-=======
     static void register_monoid_in_map(std::unordered_map<var_index, mpq> & coeffs, const mpq & a, unsigned j);
->>>>>>> fe1a07a8
 
 
     bool the_left_sides_sum_to_zero(const vector<std::pair<mpq, unsigned>> & evidence) const;
 
     bool the_right_sides_do_not_sum_to_zero(const vector<std::pair<mpq, unsigned>> & evidence);
-<<<<<<< HEAD
 
     bool explanation_is_correct(const vector<std::pair<mpq, unsigned>>& explanation) const;
 
@@ -440,15 +356,6 @@
 
     mpq sum_of_right_sides_of_explanation(const vector<std::pair<mpq, unsigned>> & explanation) const;
 
-=======
-
-    bool explanation_is_correct(const vector<std::pair<mpq, unsigned>>& explanation) const;
-
-    bool inf_explanation_is_correct() const;
-
-    mpq sum_of_right_sides_of_explanation(const vector<std::pair<mpq, unsigned>> & explanation) const;
-
->>>>>>> fe1a07a8
     bool has_lower_bound(var_index var, constraint_index& ci, mpq& value, bool& is_strict);
     
     bool has_upper_bound(var_index var, constraint_index& ci, mpq& value, bool& is_strict);
@@ -461,69 +368,11 @@
                                                     const vector<std::pair<mpq, unsigned>> & inf_row,
                                                     int inf_sign) const;
 
-<<<<<<< HEAD
-=======
 
     void get_model(std::unordered_map<var_index, mpq> & variable_values) const;
->>>>>>> fe1a07a8
 
     void get_model_do_not_care_about_diff_vars(std::unordered_map<var_index, mpq> & variable_values) const;
 
-<<<<<<< HEAD
-    void get_model(std::unordered_map<var_index, mpq> & variable_values) const;
-
-
-    std::string get_variable_name(var_index vi) const;
-
-    // ********** print region start
-    void print_constraint(constraint_index ci, std::ostream & out) const;
-
-    void print_constraints(std::ostream& out) const ;
-
-    void print_terms(std::ostream& out) const ;
-
-    void print_left_side_of_constraint(const lar_base_constraint * c, std::ostream & out) const;
-
-    void print_term(lar_term const& term, std::ostream & out) const;
-
-    mpq get_left_side_val(const lar_base_constraint &  cns, const std::unordered_map<var_index, mpq> & var_map) const;
-
-    void print_constraint(const lar_base_constraint * c, std::ostream & out) const;
-
-    void fill_var_set_for_random_update(unsigned sz, var_index const * vars, vector<unsigned>& column_list);
-
-    void random_update(unsigned sz, var_index const * vars);
-    void try_pivot_fixed_vars_from_basis();
-    void pop();
-    bool column_represents_row_in_tableau(unsigned j);
-    void make_sure_that_the_bottom_right_elem_not_zero_in_tableau(unsigned i, unsigned j);
-    void remove_last_row_and_column_from_tableau(unsigned j);
-    void remove_last_column_from_tableau(unsigned j);
-
-    void remove_last_column_from_basis_tableau(unsigned j);
-    void remove_column_from_tableau(unsigned j);
-    void pop_tableau();
-    void clean_inf_set_of_r_solver_after_pop();
-    void shrink_explanation_to_minimum(vector<std::pair<mpq, constraint_index>> & explanation) const;
-    inline
-    bool column_is_integer(unsigned j) const {
-        unsigned ext_var = m_columns_to_ext_vars_or_term_indices[j];
-        return m_ext_vars_to_columns.find(ext_var)->second.is_integer();
-    }
-
-    static bool impq_is_int(const impq& v) {
-        return v.x.is_int() && is_zero(v.y);
-    }
-    
-    inline
-    bool column_value_is_integer(unsigned j) const {
-        const impq & v = m_mpq_lar_core_solver.m_r_x[j];
-        return impq_is_int(v);
-    }
-
-    inline bool column_is_real(unsigned j) const { return !column_is_integer(j); }	
-	final_check_status check_int_feasibility();
-=======
     std::string get_variable_name(var_index vi) const;
 
     // ********** print region start
@@ -627,6 +476,5 @@
     }
 
     bool has_int_var() const;
->>>>>>> fe1a07a8
 };
 }