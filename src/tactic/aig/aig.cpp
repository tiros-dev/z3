/*++
Copyright (c) 2011 Microsoft Corporation

Module Name:

    aig.cpp

Abstract:

    And-inverted graphs

Author:

    Leonardo (leonardo) 2011-05-13

Notes:

--*/
#include"aig.h"
#include"goal.h"
#include"ast_smt2_pp.h"
#include"cooperate.h"

#define USE_TWO_LEVEL_RULES
#define FIRST_NODE_ID (UINT_MAX/2)

struct aig;

class aig_lit {
    friend class aig_ref;
    aig * m_ref;
public:
    aig_lit(aig * n = 0):m_ref(n) {}
    aig_lit(aig_ref const & r):m_ref(static_cast<aig*>(r.m_ref)) {}
    bool is_inverted() const { return (reinterpret_cast<size_t>(m_ref) & static_cast<size_t>(1)) == static_cast<size_t>(1); }
    void invert() { m_ref = reinterpret_cast<aig*>(reinterpret_cast<size_t>(m_ref) ^ static_cast<size_t>(1)); }
    aig * ptr() const { return reinterpret_cast<aig*>(reinterpret_cast<size_t>(m_ref) & ~static_cast<size_t>(1)); }
    aig * ptr_non_inverted() const { SASSERT(!is_inverted()); return m_ref; }
    bool is_null() const { return m_ref == 0; }
    friend bool operator==(aig_lit const & r1, aig_lit const & r2) { return r1.m_ref == r2.m_ref; }
    friend bool operator!=(aig_lit const & r1, aig_lit const & r2) { return r1.m_ref != r2.m_ref; }
    aig_lit & operator=(aig_lit const & r) { m_ref = r.m_ref; return *this; }
    static aig_lit null;
};

aig_lit aig_lit::null;

struct aig {
    unsigned m_id;
    unsigned m_ref_count;
    aig_lit  m_children[2];
    unsigned m_mark:1;
    aig() {}
};

<<<<<<< HEAD
#if Z3DEBUG
inline bool is_true(aig_lit const & r) { return !r.is_inverted() && r.ptr_non_inverted()->m_id == 0; }
#endif
// inline bool is_false(aig_lit const & r) { return r.is_inverted() && r.ptr()->m_id == 0; }
inline bool is_var(aig * n) { return n->m_children[0].is_null(); }
inline bool is_var(aig_lit const & n) { return is_var(n.ptr()); }
inline unsigned id(aig_lit const & n) { return n.ptr()->m_id; }
inline unsigned ref_count(aig_lit const & n) { return n.ptr()->m_ref_count; }
inline aig_lit left(aig * n) { return n->m_children[0]; }
inline aig_lit right(aig * n) { return n->m_children[1]; }
inline aig_lit left(aig_lit const & n) { return left(n.ptr()); }
inline aig_lit right(aig_lit const & n) { return right(n.ptr()); }

inline unsigned to_idx(aig * p) { SASSERT(!is_var(p)); return p->m_id - FIRST_NODE_ID; }

void unmark(unsigned sz, aig * const * ns) {
=======
static bool is_true(aig_lit const & r) { return !r.is_inverted() && r.ptr_non_inverted()->m_id == 0; }
static bool is_false(aig_lit const & r) { return r.is_inverted() && r.ptr()->m_id == 0; }
static bool is_var(aig * n) { return n->m_children[0].is_null(); }
static bool is_var(aig_lit const & n) { return is_var(n.ptr()); }
static unsigned id(aig_lit const & n) { return n.ptr()->m_id; }
static unsigned ref_count(aig_lit const & n) { return n.ptr()->m_ref_count; }
static aig_lit left(aig * n) { return n->m_children[0]; }
static aig_lit right(aig * n) { return n->m_children[1]; }
static aig_lit left(aig_lit const & n) { return left(n.ptr()); }
static aig_lit right(aig_lit const & n) { return right(n.ptr()); }

inline unsigned to_idx(aig * p) { SASSERT(!is_var(p)); return p->m_id - FIRST_NODE_ID; }

static void unmark(unsigned sz, aig_lit const * ns) {
    for (unsigned i = 0; i < sz; i++) {
        ns[i].ptr()->m_mark = false;
    }
}

static void unmark(unsigned sz, aig * const * ns) {
>>>>>>> 7378362e
    for (unsigned i = 0; i < sz; i++) {
        ns[i]->m_mark = false;
    }
}

struct aig_hash {
    unsigned operator()(aig * n) const {
        SASSERT(!is_var(n));
        return hash_u_u(id(n->m_children[0]), id(n->m_children[1]));
    }
};

struct aig_eq {
    bool operator()(aig * n1, aig * n2) const {
        SASSERT(!is_var(n1));
        SASSERT(!is_var(n2));
        return 
            n1->m_children[0] == n2->m_children[0] &&
            n1->m_children[1] == n2->m_children[1];
    }
};

class aig_table : public chashtable<aig*, aig_hash, aig_eq> {
public:
};

struct aig_lit_lt {
    bool operator()(aig_lit const & l1, aig_lit const & l2) const { 
        if (id(l1) < id(l2)) return true;
        if (id(l1) == id(l2)) return l1.is_inverted() && !l2.is_inverted();
        return false;
    }
};

struct aig_manager::imp {
    id_gen                   m_var_id_gen;
    id_gen                   m_node_id_gen;
    aig_table                m_table;
    unsigned                 m_num_aigs;
    expr_ref_vector          m_var2exprs;
    small_object_allocator   m_allocator;
    ptr_vector<aig>          m_to_delete;
    aig_lit                  m_true;
    aig_lit                  m_false;
    bool                     m_default_gate_encoding;
    unsigned long long       m_max_memory;

    void dec_ref_core(aig * n) {
        SASSERT(n->m_ref_count > 0);
        n->m_ref_count--;
        if (n->m_ref_count == 0)
            m_to_delete.push_back(n);
    }

    void checkpoint() {
        if (memory::get_allocation_size() > m_max_memory)
            throw aig_exception(TACTIC_MAX_MEMORY_MSG);
        if (m().canceled())
            throw aig_exception(m().limit().get_cancel_msg());
        cooperate("aig");
    }

    void dec_ref_core(aig_lit const & r) { dec_ref_core(r.ptr()); }

    void dec_ref_result(aig * n) { SASSERT(n->m_ref_count > 0); n->m_ref_count--; }
    void dec_ref_result(aig_lit const & r) { dec_ref_result(r.ptr()); }
    
    void process_to_delete() {
        while (!m_to_delete.empty()) {
            aig * n = m_to_delete.back();
            m_to_delete.pop_back();
            delete_node(n);
        }
    }

    void delete_node(aig * n) {
        TRACE("aig_lit_count", tout << "deleting: "; display_ref(tout, n); tout << "\n";);
        SASSERT(m_num_aigs > 0);
        m_num_aigs--;
        if (is_var(n)) {
            m_var_id_gen.recycle(n->m_id);
            m_var2exprs.set(n->m_id, 0);
        }
        else {
            m_table.erase(n);
            m_node_id_gen.recycle(n->m_id);
            dec_ref_core(n->m_children[0]);
            dec_ref_core(n->m_children[1]);
        }
        m_allocator.deallocate(sizeof(aig), n);
    }

    aig * allocate_node() {
        return static_cast<aig*>(m_allocator.allocate(sizeof(aig)));
    }

    aig * mk_var(expr * t) {
        m_num_aigs++;
        aig * r          = allocate_node();
        r->m_id          = m_var_id_gen.mk();
        r->m_ref_count   = 0;
        r->m_mark        = false;
        r->m_children[0] = aig_lit();
        SASSERT(r->m_id <= m_var2exprs.size());
        if (r->m_id == m_var2exprs.size())
            m_var2exprs.push_back(t);
        else
            m_var2exprs.set(r->m_id, t);
        return r;
    }

    aig_lit mk_node_core(aig_lit const & l, aig_lit const & r) {
        aig * new_node = allocate_node();
        new_node->m_children[0] = l;
        new_node->m_children[1] = r;
        aig * old_node = m_table.insert_if_not_there(new_node);
        if (old_node != new_node) {
            m_allocator.deallocate(sizeof(aig), new_node);
            return aig_lit(old_node);
        }
        m_num_aigs++;
        new_node->m_id        = m_node_id_gen.mk();
        new_node->m_ref_count = 0;
        new_node->m_mark      = false;
        SASSERT(new_node->m_ref_count == 0);
        inc_ref(l);
        inc_ref(r);
        return aig_lit(new_node);
    }

    bool is_not_eq(aig_lit const & l, aig_lit const & r) const {
        return l.ptr() == r.ptr() && l.is_inverted() != r.is_inverted();
    }

    /**
       \brief Create an AIG representing (l and r)
       Apply two-level minimization rules that guarantee that
       locally the size is decreasing, and globally is not increasing.
    */
    aig_lit mk_node(aig_lit l, aig_lit r) {
    start:
        bool sign1 = l.is_inverted();
        aig * n1   = l.ptr();
        bool sign2 = r.is_inverted();
        aig * n2   = r.ptr();
        
        if (n1->m_id == 0) {
            if (sign1)
                return m_false; // false and r 
            else
                return r; // true and r
        }
        
        if (n2->m_id == 0) {
            if (sign2)
                return m_false; // l and false;
            else
                return l; // l and true;
        }

        if (n1 == n2) {
            if (sign1 == sign2)
                return l;  // l and l;
            else
                return m_false; // l and not l
        }

#ifdef USE_TWO_LEVEL_RULES
        if (!is_var(n1)) {
            aig_lit a = n1->m_children[0];
            aig_lit b = n1->m_children[1];

            if (is_not_eq(a, r) || is_not_eq(b, r)) {
                if (sign1) {
                    // substitution
                    return r;  // (not (a and b)) and r  --> r   IF  a = (not r) or b = (not r)
                }
                else {
                    // contradiction
                    return m_false;  // (a and b) and r  --> false  IF a = (not r) or b = (not r)
                }
            }
            if (a == r) {
                if (sign1) {
                    // substitution
                    // not (a and b) and r  --> (not b) and r   IF  a == r
                    l = b;
                    l.invert();
                    goto start;
                }
                else {
                    // substitution
                    return l; // (a and b) and r --> (a and b)  IF  a = r 
                }
            }
            if  (b == r) {
                if (sign1) {
                    // subsitution
                    // not (a and b) and r --> (not a) and r   IF b == r
                    l = a;
                    l.invert();
                    goto start;
                }
                else {
                    // substitution
                    return l; // (a and b) and r --> (a and b)  IF b = r;
                }
            }
        
            if (!is_var(n2)) {
                aig_lit c = n2->m_children[0];
                aig_lit d = n2->m_children[1];

                if (!sign1 && !sign2) {
                    // contradiction
                    if (is_not_eq(a, c) || is_not_eq(a, d) || is_not_eq(b, c) || is_not_eq(b, d))
                        return m_false; // (a and b) and (c and d)  --> false  IF  a = not(c) OR a = not(d) or b = not(c) or b = not(d)
                    // idempotence
                    if (a == c || b == c) {
                        r = d;          // (a and b) and (c and d) --> (a and b) and d   IF a == c or b == c
                        goto start; 
                    }
                    // idempotence
                    if (b == c || b == d) {
                        l = a;          //  (a and b) and (c and d) --> a and (c and d)  IF b == c or b == d
                        goto start; 
                    }
                    // idempotence
                    if (a == d || b == d) {
                        r = c;
                        goto start;    //  (a and b) and (c and d) --> (a and b) and c   IF a == d or b == d
                    }
                    // idempotence
                    if (a == c || a == d) {
                        l = b;         //  (a and b) and (c and d) --> b and (c and d)  IF a == c or a == d
                        goto start;
                    }
                }

                if (sign1 && !sign2) {
                    // subsumption
                    if (is_not_eq(a, c) || is_not_eq(a, d) || is_not_eq(b, c) || is_not_eq(b, d))
                        return r;      // not (a and b) and (c and d) --> (c and d)

                    // substitution
                    if (b == c || b == d) {
                        // not (a and b) and (c and d) --> (not a) and (c and d)
                        a.invert();
                        l = a;
                        goto start;
                    }

                    // substitution
                    if (a == c || a == d) {
                        // not (a and b) and (c and d) --> (not b) and (c and d)
                        b.invert();
                        l = b;
                        goto start;
                    }
                }

                if (!sign1 && sign2) {
                    // subsumption
                    if (is_not_eq(a, c) || is_not_eq(a, d) || is_not_eq(b, c) || is_not_eq(b, d))
                        return l;      // (a and b) and not (c and d) --> (a and b)

                    // substitution
                    if (c == a || c == b) {
                        // (a and b) and not (c and d) --> (a and b) and (not d);
                        d.invert();
                        r = d;
                        goto start;
                    }

                    // substitution
                    if (d == a || d == b) {
                        // (a and b) and not (c and d) --> (a and b) and (not c);
                        c.invert();
                        r = c;
                        goto start;
                    }
                }
                
                if (sign1 && sign2) {
                    // resolution
                    if (a == c && is_not_eq(b, d)) {
                        a.invert();    // (not (a and b)) and (not (a and (not b))) --> not a     
                        return a;
                    }
                    SASSERT(!(a == d && is_not_eq(b, c))); // cannot happen because we sort args
                    // resolution
                    if (is_not_eq(a, c) && b == d) {
                        b.invert();   // (not (a and b)) and (not (a and (not b))) --> not b
                        return b;
                    }
                    SASSERT(!(is_not_eq(a, d) && b == c)); // cannot happen because we sort args
                }
            }
        }

        if (!is_var(n2)) {
            aig_lit a = n2->m_children[0];
            aig_lit b = n2->m_children[1];
            if (is_not_eq(l, a) || is_not_eq(l, b)) {
                if (sign2) {
                    // substitution
                    return l;        // l and (not (a and b)) --> l   IF  a = (not l) or b = (not l)
                }
                else {
                    // contradiction
                    return m_false;  // l and (a and b) --> false  IF a = (not l) or b = (not l)
                }
            }
            if (a == l) {
                if (sign2) {
                    // substitution
                    // l and not (a and b) and r --> l and (not b)   IF  a == l
                    r = b;
                    r.invert();
                    goto start;
                }
                else {
                    // substitution
                    return r; // l and (a and b) --> (a and b)  IF  a = l;
                }
            }
            if  (b == l) {
                if (sign2) {
                    // substitution
                    // l and not (a and b) --> l and (not a)   IF b == l
                    r = a;
                    r.invert();
                    goto start;
                }
                else {
                    // substitution
                    return r; // l and (a and b) --> (a and b)  IF  b = l;
                }
            }
        }
#endif

        if (n1->m_id > n2->m_id)
            return mk_node_core(r, l);
        else 
            return mk_node_core(l, r);
    }

    struct expr2aig {
        struct frame {
            app *     m_t;
            unsigned  m_idx;
            unsigned  m_spos;
            frame(app * t, unsigned spos):m_t(t), m_idx(0), m_spos(spos) {}
        };
        imp &                  m;
        svector<frame>         m_frame_stack;
        svector<aig_lit>       m_result_stack;
        obj_map<expr, aig_lit> m_cache;
        
        expr2aig(imp & _m):m(_m) {}
        
        ~expr2aig() {
            obj_map<expr, aig_lit>::iterator it  = m_cache.begin();
            obj_map<expr, aig_lit>::iterator end = m_cache.end();
            for (; it != end; ++it) {
                TRACE("expr2aig", tout << "dec-ref: "; m.display_ref(tout, it->m_value); 
                      tout << " ref-count: " << ref_count(it->m_value) << "\n";);
                m.dec_ref(it->m_value);
            }
            restore_result_stack(0);
        }
        
        void save_result(aig_lit & r) {
            m.inc_ref(r);
            m_result_stack.push_back(r);
        }

        void cache_result(expr * t, aig_lit const & r) {
            TRACE("expr2aig", tout << "caching:\n" << mk_ismt2_pp(t, m.m()) << "\n---> "; m.display_ref(tout, r); tout << "\n";); 
            SASSERT(!m_cache.contains(t));
            m.inc_ref(r);
            m_cache.insert(t, r);
        }
        
        bool is_cached(expr * t) {
            aig_lit r;
            if (m_cache.find(t, r)) {
                save_result(r);
                return true;
            }
            return false;
        }

        void process_var(expr * t) {
            if (is_cached(t))
                return;
            aig_lit r(m.mk_var(t));
            SASSERT(ref_count(r) == 0);
            cache_result(t, r);
            save_result(r);
        }

        void mk_frame(app * t) {
            m_frame_stack.push_back(frame(t, m_result_stack.size()));
        }
        
        bool visit(expr * t) {
            if (is_app(t)) {
                app * tapp = to_app(t);
                if (tapp->get_family_id() == m.m().get_basic_family_id()) {
                    switch (tapp->get_decl_kind()) {
                    case OP_TRUE:    save_result(m.m_true); return true;
                    case OP_FALSE:   save_result(m.m_false); return true; 
                    case OP_EQ:
                        if (!m.m().is_bool(tapp->get_arg(0)))
                            break;
                    case OP_NOT:
                    case OP_OR:      
                    case OP_AND:
                    case OP_IFF:
                    case OP_XOR:
                    case OP_IMPLIES:
                    case OP_ITE:
                        if (tapp->get_ref_count() > 1 && is_cached(tapp))
                            return true;
                        mk_frame(tapp);
                        return false;
                    default:
                        break;
                    }
                }
                process_var(t);
                return true;
            }
            else {
                // quantifiers and free variables are handled as aig variables                
                process_var(t);
                return true;
            }
        }
        
        void restore_result_stack(unsigned old_sz) {
            unsigned sz = m_result_stack.size();
            SASSERT(old_sz <= sz);
            for (unsigned i = old_sz; i < sz; i++)
                m.dec_ref(m_result_stack[i]);
            m_result_stack.shrink(old_sz);
        }

        void save_node_result(unsigned spos, aig_lit r) {
            m.inc_ref(r);
            restore_result_stack(spos);
            save_result(r);
            SASSERT(ref_count(r) >= 2);
            m.dec_ref(r);
        }
                
        void mk_or(unsigned spos) {
            SASSERT(spos <= m_result_stack.size());
            unsigned num = m_result_stack.size() - spos;
            aig_lit r = m.mk_or(num, m_result_stack.begin() + spos);
            save_node_result(spos, r);
        }

        void mk_and(unsigned spos) {
            SASSERT(spos <= m_result_stack.size());
            unsigned num = m_result_stack.size() - spos;
            aig_lit r = m.mk_and(num, m_result_stack.begin() + spos);
            save_node_result(spos, r);
        }

        void mk_ite(unsigned spos) {
            SASSERT(spos + 3 == m_result_stack.size());
            aig_lit r = m.mk_ite(m_result_stack[spos], m_result_stack[spos+1], m_result_stack[spos+2]);
            save_node_result(spos, r);
        }

        void mk_iff(unsigned spos) {
            SASSERT(spos + 2 == m_result_stack.size());
            aig_lit r = m.mk_iff(m_result_stack[spos], m_result_stack[spos+1]);
            save_node_result(spos, r);
        }
        
        void mk_xor(unsigned spos) {
            SASSERT(spos + 2 == m_result_stack.size());
            aig_lit r = m.mk_xor(m_result_stack[spos], m_result_stack[spos+1]);
            save_node_result(spos, r);
        }

        void mk_implies(unsigned spos) {
            SASSERT(spos + 2 == m_result_stack.size());
            aig_lit r = m.mk_implies(m_result_stack[spos], m_result_stack[spos+1]);
            save_node_result(spos, r);
        }

        void mk_aig(frame & fr) {
            SASSERT(fr.m_t->get_family_id() == m.m().get_basic_family_id());
            switch (fr.m_t->get_decl_kind()) {
            case OP_NOT:
                m_result_stack[fr.m_spos].invert();
                break;
            case OP_OR: 
                mk_or(fr.m_spos);
                break;
            case OP_AND:
                mk_and(fr.m_spos);
                break;
            case OP_EQ:
                SASSERT(m.m().is_bool(fr.m_t->get_arg(0)));
                mk_iff(fr.m_spos);
                break;
            case OP_IFF:
                mk_iff(fr.m_spos);
                break;
            case OP_XOR:
                mk_xor(fr.m_spos);
                break;
            case OP_IMPLIES:
                mk_implies(fr.m_spos);
                break;
            case OP_ITE:
                mk_ite(fr.m_spos);
                break;
            default:
                UNREACHABLE();
            }
            if (fr.m_t->get_ref_count() > 1) {
                cache_result(fr.m_t, m_result_stack.back());
            }
        }
        
        aig_lit operator()(expr * n) {
            SASSERT(check_cache());
            if (!visit(n)) {
                while (!m_frame_stack.empty()) {
                loop:
                    m.checkpoint();
                    frame & fr = m_frame_stack.back();
                    if (fr.m_idx == 0 && fr.m_t->get_ref_count() > 1) {
                        if (is_cached(fr.m_t)) {
                            m_frame_stack.pop_back();
                            continue;
                        }
                    }
                    unsigned num_args = fr.m_t->get_num_args();
                    while (fr.m_idx < num_args) {
                        expr * arg = fr.m_t->get_arg(fr.m_idx);
                        fr.m_idx++;
                        if (!visit(arg))
                            goto loop;
                    }
                    mk_aig(fr);
                    m_frame_stack.pop_back();
                }
            }
            SASSERT(m_result_stack.size() == 1);
            aig_lit r = m_result_stack.back();
            m_result_stack.pop_back();
            m.dec_ref_result(r);
            SASSERT(check_cache());
            return r;
        }

        bool check_cache() const {
            obj_map<expr, aig_lit>::iterator it  = m_cache.begin();
            obj_map<expr, aig_lit>::iterator end = m_cache.end();
            for (; it != end; ++it) {
                SASSERT(ref_count(it->m_value) > 0);
            }
            return true;
        }
    };

    /**
       \brief Return true if the AIG represents an if-then-else
    */
    template<bool Collect>
    bool is_ite_core(aig * n, aig_lit & c, aig_lit & t, aig_lit & e) const {
        if (is_var(n))
            return false;
        aig_lit l = left(n);
        aig_lit r = right(n);
        if (l.is_inverted() && r.is_inverted()) {
            aig * l_ptr = l.ptr();
            aig * r_ptr = r.ptr();
            if (is_var(l_ptr) || is_var(r_ptr))
                return false;
            aig_lit l1 = left(l_ptr);
            aig_lit l2 = right(l_ptr);
            aig_lit r1 = left(r_ptr); 
            aig_lit r2 = right(r_ptr);
            if (is_not_eq(l1, r1)) {
                if (Collect) {
                    l1.invert(); l2.invert(); r1.invert(); r2.invert();
                    if (l1.is_inverted()) {
                        c = r1; t = l2; e = r2;
                    }
                    else {
                        c = l1; t = r2; e = l2;
                    }
                }
                return true;
            }
            else if (is_not_eq(l1, r2)) {
                if (Collect) {
                    l1.invert(); l2.invert(); r1.invert(); r2.invert();                
                    if (l1.is_inverted()) {
                        c = r2; t = l2; e = r1;
                    }
                    else {
                        c = l1; t = r1; e = l2;
                    }
                }
                return true;
            }
            else if (is_not_eq(l2, r1)) {
                if (Collect) {
                    l1.invert(); l2.invert(); r1.invert(); r2.invert();                
                    if (l2.is_inverted()) {
                        c = r1; t = l1; e = r2;
                    }
                    else {
                        c = l2; t = r2; e = l1;
                    }
                }
                return true;
            }
            else if (is_not_eq(l2, r2)) {
                if (Collect) {
                    l1.invert(); l2.invert(); r1.invert(); r2.invert();                
                    if (l2.is_inverted()) {
                        c = r2; t = l1; e = r1;
                    }
                    else {
                        c = l2; t = r1; e = l1;
                    }
                }
                return true;
            }
        }
        return false;
    }

    bool is_ite(aig * n, aig_lit & c, aig_lit & t, aig_lit & e) const {
        return is_ite_core<true>(n, c, t, e);
    }

    bool is_ite(aig * n) const {
        static aig_lit c, t, e;
        return is_ite_core<false>(n, c, t, e);
    }

    /**
       \brief Return true if the AIG represents an iff
    */
    bool is_iff(aig * n) const {
        if (is_var(n))
            return false;
        aig_lit l = left(n);
        aig_lit r = right(n);
        if (l.is_inverted() && r.is_inverted()) {
            if (is_var(l) || is_var(r))
                return false;
            return is_not_eq(left(l), left(r)) && is_not_eq(right(l), right(r));
        }
        return false;
    }

    expr * var2expr(aig * n) const {
        SASSERT(is_var(n));
        return m_var2exprs[n->m_id];
    }

    struct aig2expr {
        imp &           m;
        ast_manager &   ast_mng;
        enum kind { AIG_AND,       
                    AIG_AUX_AND,  // does not have an associated expr
                    AIG_ITE 
        };
        struct frame {
            aig *       m_node;
            unsigned    m_kind:2;
            unsigned    m_first:1;
            frame(aig * n, kind k):m_node(n), m_kind(k), m_first(true) {}
        };
        expr_ref_vector m_cache;
        svector<frame>  m_frame_stack;

        aig2expr(imp & _m):m(_m), ast_mng(m.m()), m_cache(ast_mng) {}
        
        expr * get_cached(aig * n) {
            if (is_var(n)) {
                return n->m_id == 0 ? ast_mng.mk_true() : m.var2expr(n);
            }
            else {
                CTRACE("aig2expr", !is_cached(n), tout << "invalid get_cached for "; m.display_ref(tout, n); tout << "\n";);
                SASSERT(is_cached(n));
                return m_cache.get(to_idx(n));
            }
        }

        expr * invert(expr * n) {
            if (ast_mng.is_not(n))
                return to_app(n)->get_arg(0);
            if (ast_mng.is_true(n))
                return ast_mng.mk_false();
            SASSERT(!ast_mng.is_false(n));
            return ast_mng.mk_not(n);
        }

        expr * get_cached(aig_lit const & n) {
            if (n.is_inverted())
                return invert(get_cached(n.ptr()));
            else
                return get_cached(n.ptr());
        }

        bool is_cached(aig * n) {
            if (is_var(n))
                return true;
            unsigned idx = to_idx(n);
            if (idx >= m_cache.size()) {
                m_cache.resize(idx+1);
                return false;
            }
            return m_cache.get(idx) != 0;
        }

        void cache_result(aig * n, expr * t) {
            unsigned idx = to_idx(n);
            SASSERT(idx < m_cache.size());
            SASSERT(m_cache.get(idx) == 0);
            m_cache.set(idx, t);
        }

        void visit_and_child(aig_lit c, bool & visited) {
            aig * n = c.ptr();
            if (is_cached(n))
                return;
            if (m.is_ite(n))
                m_frame_stack.push_back(frame(n, AIG_ITE));
            else if (!c.is_inverted() && n->m_ref_count == 1)
                m_frame_stack.push_back(frame(n, AIG_AUX_AND));
            else
                m_frame_stack.push_back(frame(n, AIG_AND));
            visited = false;
        }

        void visit_ite_child(aig_lit c, bool & visited) {
            aig * n = c.ptr();
            if (is_cached(n))
                return;
            m_frame_stack.push_back(frame(n, m.is_ite(n) ? AIG_ITE : AIG_AND));
            visited = false;
        }

        ptr_vector<expr> m_and_children;
        ptr_vector<aig>  m_and_todo;

        void add_child(aig_lit c) {
            aig * n = c.ptr();
            if (c.is_inverted()) {
                // adding (not c) since I build an OR node
                m_and_children.push_back(get_cached(n));
                return;
            }
            if (is_cached(n)) {
                m_and_children.push_back(invert(get_cached(n)));
                return;
            }
            SASSERT(n->m_ref_count == 1);
            m_and_todo.push_back(n);
        }

        void mk_and(aig * n) {
            m_and_children.reset();
            m_and_todo.reset();
            add_child(left(n));
            add_child(right(n));
            while (!m_and_todo.empty()) {
                aig * t = m_and_todo.back();
                SASSERT(!is_var(t));
                m_and_todo.pop_back();
                add_child(left(t));
                add_child(right(t));
            }
            expr * r = ast_mng.mk_not(ast_mng.mk_or(m_and_children.size(), m_and_children.c_ptr()));
            cache_result(n, r);
            TRACE("aig2expr", tout << "caching AND "; m.display_ref(tout, n); tout << "\n";);
        }

        void mk_ite(aig * n) {
            aig_lit c, t, e;
            VERIFY(m.is_ite(n, c, t, e));
            if (c.is_inverted()) {
                c.invert();
                std::swap(t, e);
            }
            expr * r;
            if (m.is_not_eq(t, e)) {
                r = ast_mng.mk_iff(get_cached(c), get_cached(t));
            }
            else { 
                r = ast_mng.mk_ite(get_cached(c), get_cached(t), get_cached(e));
            }
            cache_result(n, r);
            TRACE("aig2expr", tout << "caching ITE/IFF "; m.display_ref(tout, n); tout << "\n";);
        }

        /**
           \brief Return an expression representing the negation of p.
        */
        expr * process_root(aig * r) {
            if (is_cached(r))
                return get_cached(r);
            m_frame_stack.push_back(frame(r, m.is_ite(r) ? AIG_ITE : AIG_AND));
            while (!m_frame_stack.empty()) {
                m.checkpoint();
                frame & fr = m_frame_stack.back();
                aig * n    = fr.m_node;
                if (is_cached(n)) {
                    m_frame_stack.pop_back();
                    continue;
                }
                if (fr.m_first) {
                    fr.m_first   = false;
                    bool visited = true;
                    switch (fr.m_kind) {
                    case AIG_AND:
                    case AIG_AUX_AND:
                        visit_and_child(left(n), visited);
                        visit_and_child(right(n), visited);
                        break;
                    case AIG_ITE: {
                        aig_lit a = left(left(n));
                        aig_lit b = right(left(n));
                        aig_lit c = left(right(n));
                        aig_lit d = right(right(n));
                        visit_ite_child(a, visited);
                        visit_ite_child(b, visited);
                        if (c.ptr() != a.ptr() && c.ptr() != b.ptr())
                            visit_ite_child(c, visited);
                        if (d.ptr() != a.ptr() && d.ptr() != b.ptr())
                            visit_ite_child(d, visited);
                        break;
                    }
                    default:
                        UNREACHABLE();
                        break;
                    }
                    if (!visited)
                        continue;
                }
                switch (fr.m_kind){
                case AIG_AUX_AND:
                    // do nothing
                    TRACE("aig2expr", tout << "skipping aux AND "; m.display_ref(tout, n); tout << "\n";);
                    break;
                case AIG_AND:
                    mk_and(n);
                    break;
                case AIG_ITE:
                    mk_ite(n);
                    break;
                default:
                    UNREACHABLE();
                    break;
                }
                m_frame_stack.pop_back();
            }
            return get_cached(r);
        }

        /**
           \brief (Debugging) Naive AIG -> EXPR 
        */
        void naive(aig_lit const & l, expr_ref & r) {
            expr_ref_vector cache(ast_mng);
            ptr_vector<aig> todo;
            todo.push_back(l.ptr());
            while (!todo.empty()) {
                aig * t = todo.back();
                if (is_var(t)) {
                    todo.pop_back();
                    continue;
                }
                unsigned idx = to_idx(t);
                cache.reserve(idx+1);
                if (cache.get(idx) != 0) {
                    todo.pop_back();
                    continue;
                }
                bool ok = true;
                for (unsigned i = 0; i < 2; i++) {
                    aig * c = t->m_children[i].ptr();
                    if (!is_var(c) && cache.get(to_idx(c), 0) == 0) {
                        todo.push_back(c);
                        ok = false;
                    }
                }
                if (!ok) 
                    continue;
                expr * args[2];
                for (unsigned i = 0; i < 2; i++) {
                    aig_lit l = t->m_children[i];
                    aig *   c = l.ptr();
                    if (is_var(c))
                        args[i] = m.m_var2exprs.get(c->m_id);
                    else
                        args[i] = cache.get(to_idx(c), 0);
                    if (!l.is_inverted())
                        args[i] = invert(args[i]);
                }
                cache.set(idx, ast_mng.mk_not(ast_mng.mk_or(args[0], args[1])));
                todo.pop_back();
            }
            aig * c = l.ptr();
            if (is_var(c))
                r = m.m_var2exprs.get(c->m_id);
            else
                r = cache.get(to_idx(c));
            if (l.is_inverted())
                r = invert(r);
        }

        void operator()(aig_lit const & l, expr_ref & r) {
            naive(l, r);
        }

        void operator()(aig_lit const & l, goal & g) {
            g.reset();
            sbuffer<aig_lit> roots;
            roots.push_back(l);
            while (!roots.empty()) {
                aig_lit n = roots.back();
                roots.pop_back();
                if (n.is_inverted()) {
                    g.assert_expr(invert(process_root(n.ptr())), 0, 0);
                    continue;
                }
                aig * p = n.ptr();
                if (m.is_ite(p)) {
                    g.assert_expr(process_root(p), 0, 0);
                    continue;
                }
                if (is_var(p)) {
                    g.assert_expr(m.var2expr(p), 0, 0);
                    continue;
                }
                roots.push_back(left(p));
                roots.push_back(right(p));
            }
        }

    };

    struct max_sharing_proc {
        struct frame {
            aig *          m_node;
            unsigned short m_idx;
            frame(aig * n):m_node(n), m_idx(0) {}
        };
        imp &             m;
        svector<frame>    m_frame_stack;
        svector<aig_lit>  m_result_stack;
        svector<aig_lit>  m_cache;
        ptr_vector<aig>   m_saved;

        max_sharing_proc(imp & _m):m(_m) {}

        ~max_sharing_proc() {
            reset_saved();
        }

        void reset_saved() {
            m.dec_array_ref(m_saved.size(), m_saved.c_ptr());
            m_saved.finalize();
        }

        void reset_cache() {
            m_cache.finalize();
            reset_saved();
        }

        void push_result(aig_lit n) {
            m_result_stack.push_back(n);
            if (!n.is_null())
                m.inc_ref(n);
        }

        bool is_cached(aig * p) {
            SASSERT(!is_var(p));
            if (p->m_ref_count <= 1)
                return false;
            unsigned idx = to_idx(p);
            if (idx >= m_cache.size()) {
                m_cache.resize(idx+1, aig_lit::null);
                return false;
            }
            aig_lit c = m_cache[idx];
            if (!c.is_null()) {
                push_result(c);
                return true;
            }
            return false;
        }

        bool visit(aig * p) {
            if (is_var(p)) {
                push_result(0);
                return true;
            }
            if (is_cached(p))
                return true;
            m_frame_stack.push_back(frame(p));
            return false;
        }

        bool visit(aig_lit l) { return visit(l.ptr()); }

        void save_result(aig * o, aig_lit n) {
            SASSERT(!is_var(o));
            if (o->m_ref_count > 1) {
                unsigned idx = to_idx(o);
                if (idx >= m_cache.size())
                    m_cache.resize(idx+1, aig_lit::null);
                m_cache[idx] = n;
                m_saved.push_back(o);
                m_saved.push_back(n.ptr());
                m.inc_ref(o);
                m.inc_ref(n);
            }
            if (o != n.ptr()) {
                push_result(n);
            }
            else {
                SASSERT(!n.is_inverted());
                push_result(aig_lit::null);
            }
        }

        void pop2_result() {
            aig_lit r1 = m_result_stack.back();
            m_result_stack.pop_back();
            aig_lit r2 = m_result_stack.back();
            m_result_stack.pop_back();
            if (!r1.is_null()) m.dec_ref(r1);
            if (!r2.is_null()) m.dec_ref(r2);
        }

        bool improve_sharing_left(aig * o, aig_lit n) {
            SASSERT(!left(n).is_inverted());
            SASSERT(!is_var(left(n)));
            aig_lit a = left(left(n));
            aig_lit b = right(left(n));
            aig_lit c = right(n);
            TRACE("max_sharing", 
                  tout << "trying (and "; m.display_ref(tout, a); 
                  tout << " (and ";       m.display_ref(tout, b); 
                  tout << " ";            m.display_ref(tout, c);
                  tout << "))\n";);
            aig_lit bc = m.mk_and(b, c);
            m.inc_ref(bc);
            if (ref_count(bc) > 1) {
                aig_lit r = m.mk_and(a, bc);
                if (n.is_inverted())
                    r.invert();
                save_result(o, r);
                m.dec_ref(bc);
                TRACE("max_sharing", tout << "improved:\n"; m.display(tout, o); tout << "---->\n"; m.display(tout, r););
                return true;
            }
            m.dec_ref(bc);
            
            TRACE("max_sharing", 
                  tout << "trying (and "; m.display_ref(tout, a); 
                  tout << " (and ";       m.display_ref(tout, c); 
                  tout << " ";            m.display_ref(tout, b);
                  tout << "))\n";);
            aig_lit ac = m.mk_and(a, c);
            m.inc_ref(ac);
            if (ref_count(ac) > 1) {
                aig_lit r = m.mk_and(b, ac);
                if (n.is_inverted())
                    r.invert();
                save_result(o, r);
                m.dec_ref(ac);
                TRACE("max_sharing", tout << "improved:\n"; m.display(tout, o); tout << "---->\n"; m.display(tout, r););
                return true;
            }
            m.dec_ref(ac);

            return false;
        }

        bool improve_sharing_right(aig * o, aig_lit n) {
            SASSERT(!right(n).is_inverted());
            SASSERT(!is_var(right(n)));
            aig_lit a = left(n);
            aig_lit b = left(right(n));
            aig_lit c = right(right(n));
            TRACE("max_sharing", 
                  tout << "trying (and (and "; m.display_ref(tout, a); 
                  tout << " ";                 m.display_ref(tout, b); 
                  tout << ") ";                m.display_ref(tout, c);
                  tout << ")\n";);
            aig_lit ab = m.mk_and(a, b);
            m.inc_ref(ab);
            if (ref_count(ab) > 1) {
                aig_lit r = m.mk_and(ab, c);
                if (n.is_inverted())
                    r.invert();
                save_result(o, r);
                m.dec_ref(ab);
                TRACE("max_sharing", tout << "improved:\n"; m.display(tout, o); tout << "---->\n"; m.display(tout, r););
                return true;
            }
            m.dec_ref(ab);
            
            aig_lit ac = m.mk_and(a, c);
            TRACE("max_sharing", 
                  tout << "trying (and (and "; m.display_ref(tout, a); 
                  tout << " ";                 m.display_ref(tout, c); 
                  tout << ") ";                m.display_ref(tout, b);
                  tout << ")\n";);
            m.inc_ref(ac);
            if (ref_count(ac) > 1) {
                aig_lit r = m.mk_and(ac, b);
                if (n.is_inverted())
                    r.invert();
                save_result(o, r);
                m.dec_ref(ac);
                TRACE("max_sharing", tout << "improved:\n"; m.display(tout, o); tout << "---->\n"; m.display(tout, r););
                return true;
            }
            m.dec_ref(ac);
            return false;
        }

        void improve_sharing_core(aig * o, aig_lit n) {
            if (!is_var(n)) {
                aig_lit l = left(n);
                if (!l.is_inverted() && ref_count(l) == 1 && !is_var(l) && improve_sharing_left(o, n))
                    return;
                aig_lit r = right(n);
                if (!r.is_inverted() && ref_count(r) == 1 && !is_var(r) && improve_sharing_right(o, n))
                    return;
            }
            save_result(o, n);
        }

        void improve_sharing(aig * p) {
            unsigned sz   = m_result_stack.size();
            aig_lit new_l = m_result_stack[sz-2];
            aig_lit new_r = m_result_stack[sz-1];
            if (new_l.is_null() && new_r.is_null()) {
                pop2_result();
                improve_sharing_core(p, aig_lit(p));
                return;
            }
            aig_lit l = left(p);
            aig_lit r = right(p);
            if (!new_l.is_null()) {
                if (l.is_inverted())
                    new_l.invert();
                l = new_l;
            }
            if (!new_r.is_null()) {
                if (r.is_inverted())
                    new_r.invert();
                r = new_r;
            }
            aig_lit n = m.mk_and(l, r);
            m.inc_ref(n);
            pop2_result();
            improve_sharing_core(p, n);
            m.dec_ref(n);
        }

        void process(aig * p) {
            if (visit(p))
                return;
            while (!m_frame_stack.empty()) {
            start:
                frame & fr = m_frame_stack.back();
                aig * n    = fr.m_node;
                TRACE("max_sharing", tout << "processing "; m.display_ref(tout, n); tout << " idx: " << fr.m_idx << "\n";);
                switch (fr.m_idx) {
                case 0: 
                    fr.m_idx++;
                    if (!visit(left(n)))
                        goto start;
                case 1:
                    fr.m_idx++;
                    if (!visit(right(n)))
                        goto start;
                default:
                    if (!is_cached(n))
                        improve_sharing(n);
                    m_frame_stack.pop_back();
                    break;
                }
            }
        }

        aig_lit operator()(aig_lit p) {
            process(p.ptr());
            SASSERT(m_result_stack.size() == 1);
            aig_lit r = m_result_stack.back();
            TRACE("max_sharing", tout << "r.is_null(): " << r.is_null() << "\n";);
            SASSERT(r.is_null() || ref_count(r) >= 1);
            reset_cache();
            if (r.is_null()) {
                r = p;
                m.inc_ref(r);
            }
            else if (p.is_inverted()) {
                r.invert();
            }
            m_result_stack.pop_back();
            TRACE("max_sharing", tout << "result:\n"; m.display(tout, r););
            m.dec_ref_result(r);
            return r;
        }
    };

public:
    imp(ast_manager & m, unsigned long long max_memory, bool default_gate_encoding):
        m_var_id_gen(0),
        m_node_id_gen(FIRST_NODE_ID),
        m_num_aigs(0),
        m_var2exprs(m),
        m_allocator("aig"),
        m_true(mk_var(m.mk_true())) {
        SASSERT(is_true(m_true));
        m_false = m_true;
        m_false.invert();
        inc_ref(m_true);
        inc_ref(m_false);
        m_max_memory = max_memory;
        m_default_gate_encoding = default_gate_encoding;
    }
    
    ~imp() {
        dec_ref(m_true);
        dec_ref(m_false);
        SASSERT(m_num_aigs == 0);
    }

    ast_manager & m() const { return m_var2exprs.get_manager(); }


    void inc_ref(aig * n) { n->m_ref_count++; }
    void inc_ref(aig_lit const & r) { inc_ref(r.ptr()); }
    void dec_ref(aig * n) { 
        dec_ref_core(n);
        process_to_delete();
    }
    void dec_ref(aig_lit const & r) { dec_ref(r.ptr()); }

    void dec_array_ref(unsigned sz, aig * const * ns) {
        for (unsigned i = 0; i < sz; i++)
            if (ns[i]) 
                dec_ref(ns[i]);
    }

    aig_lit mk_and(aig_lit r1, aig_lit r2) {
        aig_lit r = mk_node(r1, r2);
        TRACE("mk_and_bug", 
              display(tout, r1);
              tout << "AND\n";
              display(tout, r2);
              tout << "-->\n"; 
              display(tout, r);
              tout << "\n";);
        return r;
    }

    aig_lit mk_and(unsigned num, aig_lit * args) {
        switch (num) {
        case 0:
            return m_true;
        case 1:
            return args[0];
        case 2:
            return mk_and(args[0], args[1]);
        default:
            // No need to use stable_sort, aig_lit_lt is a total order on AIG nodes
            std::sort(args, args+num, aig_lit_lt());
            aig_lit r = mk_and(args[0], args[1]);
            inc_ref(r);
            for (unsigned i = 2; i < num; i++) {
                aig_lit new_r = mk_and(r, args[i]);
                inc_ref(new_r);
                dec_ref(r);
                r = new_r;
            }
            dec_ref_result(r);
            return r;
        }
    }

    aig_lit mk_or(aig_lit r1, aig_lit r2) {
        r1.invert();
        r2.invert();
        aig_lit r = mk_and(r1, r2);
        r.invert();
        return r;
    }

    aig_lit mk_or(unsigned num, aig_lit * args) {
        switch (num) {
        case 0:
            return m_false;
        case 1:
            return args[0];
        case 2:
            return mk_or(args[0], args[1]);
        default:
            std::sort(args, args+num, aig_lit_lt());
            aig_lit r = mk_or(args[0], args[1]);
            inc_ref(r);
            for (unsigned i = 2; i < num; i++) {
                aig_lit new_r = mk_or(r, args[i]);
                inc_ref(new_r);
                dec_ref(r);
                r = new_r;
            }
            dec_ref_result(r);
            return r;
        }
    }

    aig_lit mk_ite(aig_lit c, aig_lit t, aig_lit e) {
        if (m_default_gate_encoding) {
            t.invert();
            aig_lit n1 = mk_and(c, t); // c and (not t)
            c.invert();
            e.invert();
            aig_lit n2 = mk_and(c, e); // (not c) and (not e)
            inc_ref(n1);
            inc_ref(n2);
            n1.invert();
            n2.invert();
            aig_lit r  = mk_and(n1, n2);
            inc_ref(r);
            dec_ref(n1);
            dec_ref(n2);
            dec_ref_result(r);
            return r;
        }
        else {
            aig_lit n1 = mk_and(c, t);
            inc_ref(n1);
            c.invert();
            aig_lit n2 = mk_and(c, e);
            inc_ref(n2);
            n1.invert();
            n2.invert();
            aig_lit r = mk_and(n1, n2);
            r.invert();
            inc_ref(r);
            dec_ref(n1);
            dec_ref(n2);
            dec_ref_result(r);
            return r;
        }
    }

    aig_lit mk_iff(aig_lit lhs, aig_lit rhs) {
        if (m_default_gate_encoding) {
            rhs.invert();
            aig_lit n1 = mk_and(lhs, rhs); // lhs and (not rhs)
            lhs.invert();
            rhs.invert();
            aig_lit n2 = mk_and(lhs, rhs); // (not lhs) and rhs
            inc_ref(n1);
            inc_ref(n2);
            n1.invert();
            n2.invert();
            aig_lit r  = mk_and(n1, n2);
            inc_ref(r);
            dec_ref(n1);
            dec_ref(n2);
            dec_ref_result(r);
            return r;
        }
        else {
            aig_lit n1 = mk_and(lhs, rhs); // lhs and rhs
            inc_ref(n1);
            lhs.invert();
            rhs.invert();
            aig_lit n2 = mk_and(lhs, rhs); // not lhs and not rhs
            inc_ref(n2);
            n1.invert();
            n2.invert();
            aig_lit r = mk_and(n1, n2);
            r.invert();
            inc_ref(r);
            dec_ref(n1);
            dec_ref(n2);
            dec_ref_result(r);
            return r;
        }
    }

    aig_lit mk_xor(aig_lit lhs, aig_lit rhs) {
        lhs.invert();
        return mk_iff(lhs, rhs);
    }

    aig_lit mk_implies(aig_lit lhs, aig_lit rhs) {
        lhs.invert();
        return mk_or(lhs, rhs);
    }

    aig_lit mk_aig(expr * t) {
        aig_lit r;
        { 
            expr2aig proc(*this);
            r = proc(t);
            inc_ref(r);
        }
        dec_ref_result(r);
        return r;
    }

    template<typename S>
    aig_lit mk_aig(S const & s) { 
        aig_lit r;
        r   = m_true;
        inc_ref(r);
        try {
        expr2aig proc(*this);
            unsigned sz = s.size();
            for (unsigned i = 0; i < sz; i++) {
                SASSERT(ref_count(r) >= 1);
                expr * t = s.form(i);
                aig_lit n = proc(t);
                inc_ref(n);
                aig_lit new_r = mk_and(r, n);
                SASSERT(proc.check_cache());
                inc_ref(new_r);
                dec_ref(r);
                dec_ref(n);
                SASSERT(proc.check_cache());
                r = new_r;
            }
            SASSERT(ref_count(r) >= 1);
        }
    catch (aig_exception ex) {
        dec_ref(r);
        throw ex;
    }
        dec_ref_result(r);
        return r;
    }

    void to_formula(aig_lit const & r, goal & g) {
        aig2expr proc(*this);
        proc(r, g);
    }
    
    void to_formula(aig_lit const & r, expr_ref & result) {
        aig2expr proc(*this);
        proc(r, result);
    }

    aig_lit max_sharing(aig_lit l) {
        max_sharing_proc p(*this);
        return p(l);
    }

    void display_ref(std::ostream & out, aig * r) const {
        if (is_var(r)) 
            out << "#" << r->m_id;
        else
            out << "@" << (r->m_id - FIRST_NODE_ID);
    }

    void display_ref(std::ostream & out, aig_lit const & r) const {
        if (r.is_inverted())
            out << "-";
        display_ref(out, r.ptr());
    }

    void display(std::ostream & out, aig_lit const & r) const {
        display_ref(out, r); 
        out << "\n";
        ptr_vector<aig> queue;
        unsigned        qhead = 0;
        queue.push_back(r.ptr());
        while (qhead < queue.size()) {
            aig * n = queue[qhead];
            qhead++;
            display_ref(out, n); out << ": ";
            if (is_var(n)) {
                out << mk_ismt2_pp(m_var2exprs[n->m_id], m()) << "\n";
            }
            else {
                display_ref(out, n->m_children[0]);
                out << " ";
                display_ref(out, n->m_children[1]);
                out << "\n";
                aig * c1 = n->m_children[0].ptr();
                aig * c2 = n->m_children[1].ptr();
                if (!c1->m_mark) {
                    c1->m_mark = true;
                    queue.push_back(c1);
                }
                if (!c2->m_mark) {
                    c2->m_mark = true;
                    queue.push_back(c2);
                }
            }
        }
        unmark(queue.size(), queue.c_ptr());
    }

    void display_smt2_ref(std::ostream & out, aig_lit const & r) const {
        if (r.is_inverted())
            out << "(not ";
        if (is_var(r)) {
            out << mk_ismt2_pp(var2expr(r.ptr()), m());
        }
        else {
            out << "aig" << to_idx(r.ptr());
        }
        if (r.is_inverted())
            out << ")";
    }

    void display_smt2(std::ostream & out, aig_lit const & r) const {
        ptr_vector<aig> to_unmark;
        ptr_vector<aig> todo;
        todo.push_back(r.ptr());
        while (!todo.empty()) {
            aig * t = todo.back();
            if (t->m_mark) {
                todo.pop_back();
                continue;
            }
            if (is_var(t)) {
                to_unmark.push_back(t);
                t->m_mark = true;
                todo.pop_back();
                continue;
            }
            bool visited = true;
            for (unsigned i = 0; i < 2; i++) {
                aig_lit c = t->m_children[i];
                aig * c_ptr = c.ptr();
                if (!c_ptr->m_mark) {
                    todo.push_back(c_ptr);
                    visited = false;
                }
            }
            if (!visited)
                continue;
            to_unmark.push_back(t);
            t->m_mark = true;
            out << "(define-fun aig" << to_idx(t) << " () Bool (and";
            for (unsigned i = 0; i < 2; i++) {
                out << " ";
                display_smt2_ref(out, t->m_children[i]);
            }
            out << "))\n";
            todo.pop_back();
        }
        out << "(assert ";
        display_smt2_ref(out, r);
        out << ")\n";
        unmark(to_unmark.size(), to_unmark.c_ptr());
    }

    unsigned get_num_aigs() const {
        return m_num_aigs;
    }
};


aig_ref::aig_ref():
    m_manager(0),
    m_ref(0) {
}

aig_ref::aig_ref(aig_manager & m, aig_lit const & l):
    m_manager(&m),
    m_ref(l.m_ref) {
    m.m_imp->inc_ref(l);
}

aig_ref::~aig_ref() {
    if (m_ref != 0) {
        m_manager->m_imp->dec_ref(aig_lit(*this));
    }
}

aig_ref & aig_ref::operator=(aig_ref const & r) {
    if (r.m_ref != 0)
        r.m_manager->m_imp->inc_ref(aig_lit(r));
    if (m_ref != 0)
        m_manager->m_imp->dec_ref(aig_lit(*this));
    m_ref     = r.m_ref;
    m_manager = r.m_manager;
    return *this;
}

aig_manager::aig_manager(ast_manager & m, unsigned long long max, bool default_gate_encoding) {
    m_imp = alloc(imp, m, max, default_gate_encoding);
}

aig_manager::~aig_manager() {
    dealloc(m_imp);
}

void aig_manager::set_max_memory(unsigned long long max) {
    m_imp->m_max_memory = max;
}

aig_ref aig_manager::mk_aig(expr * n) {
    return aig_ref(*this, m_imp->mk_aig(n));
}

aig_ref aig_manager::mk_aig(goal const & s) {
    return aig_ref(*this, m_imp->mk_aig(s));
}

aig_ref aig_manager::mk_not(aig_ref const & r) {
    aig_lit l(r);
    l.invert();
    return aig_ref(*this, l);
}

aig_ref aig_manager::mk_and(aig_ref const & r1, aig_ref const & r2) {
    return aig_ref(*this, m_imp->mk_and(aig_lit(r1), aig_lit(r2)));
}

aig_ref aig_manager::mk_or(aig_ref const & r1, aig_ref const & r2) {
    return aig_ref(*this, m_imp->mk_or(aig_lit(r1), aig_lit(r2)));
}

aig_ref aig_manager::mk_iff(aig_ref const & r1, aig_ref const & r2) {
    return aig_ref(*this, m_imp->mk_iff(aig_lit(r1), aig_lit(r2)));
}

aig_ref aig_manager::mk_ite(aig_ref const & r1, aig_ref const & r2, aig_ref const & r3) {
    return aig_ref(*this, m_imp->mk_ite(aig_lit(r1), aig_lit(r2), aig_lit(r3)));
}

void aig_manager::max_sharing(aig_ref & r) {
    r = aig_ref(*this, m_imp->max_sharing(aig_lit(r)));
}

void aig_manager::to_formula(aig_ref const & r, goal & g) {
    SASSERT(!g.proofs_enabled());
    SASSERT(!g.unsat_core_enabled());
    return m_imp->to_formula(aig_lit(r), g);
}

void aig_manager::to_formula(aig_ref const & r, expr_ref & res) {
    return m_imp->to_formula(aig_lit(r), res);
}
 
void aig_manager::display(std::ostream & out, aig_ref const & r) const {
    m_imp->display(out, aig_lit(r));
}

void aig_manager::display_smt2(std::ostream & out, aig_ref const & r) const {
    m_imp->display_smt2(out, aig_lit(r));
}

unsigned aig_manager::get_num_aigs() const {
    return m_imp->get_num_aigs();
}


<|MERGE_RESOLUTION|>--- conflicted
+++ resolved
@@ -53,7 +53,6 @@
     aig() {}
 };
 
-<<<<<<< HEAD
 #if Z3DEBUG
 inline bool is_true(aig_lit const & r) { return !r.is_inverted() && r.ptr_non_inverted()->m_id == 0; }
 #endif
@@ -69,29 +68,8 @@
 
 inline unsigned to_idx(aig * p) { SASSERT(!is_var(p)); return p->m_id - FIRST_NODE_ID; }
 
-void unmark(unsigned sz, aig * const * ns) {
-=======
-static bool is_true(aig_lit const & r) { return !r.is_inverted() && r.ptr_non_inverted()->m_id == 0; }
-static bool is_false(aig_lit const & r) { return r.is_inverted() && r.ptr()->m_id == 0; }
-static bool is_var(aig * n) { return n->m_children[0].is_null(); }
-static bool is_var(aig_lit const & n) { return is_var(n.ptr()); }
-static unsigned id(aig_lit const & n) { return n.ptr()->m_id; }
-static unsigned ref_count(aig_lit const & n) { return n.ptr()->m_ref_count; }
-static aig_lit left(aig * n) { return n->m_children[0]; }
-static aig_lit right(aig * n) { return n->m_children[1]; }
-static aig_lit left(aig_lit const & n) { return left(n.ptr()); }
-static aig_lit right(aig_lit const & n) { return right(n.ptr()); }
-
-inline unsigned to_idx(aig * p) { SASSERT(!is_var(p)); return p->m_id - FIRST_NODE_ID; }
-
-static void unmark(unsigned sz, aig_lit const * ns) {
-    for (unsigned i = 0; i < sz; i++) {
-        ns[i].ptr()->m_mark = false;
-    }
-}
 
 static void unmark(unsigned sz, aig * const * ns) {
->>>>>>> 7378362e
     for (unsigned i = 0; i < sz; i++) {
         ns[i]->m_mark = false;
     }
