/*++
Copyright (c) 2011 Microsoft Corporation

Module Name:

    model_converter.h

Abstract:

    Abstract interface for converting models.

Author:

    Leonardo (leonardo) 2011-04-21

Notes:

--*/
#include "tactic/model_converter.h"
#include "model/model_v2_pp.h"
#include "ast/ast_smt2_pp.h"

/*
 * Add or overwrite value in model.
 */
void model_converter::display_add(std::ostream& out, ast_manager& m, func_decl* f, expr* e) const {
<<<<<<< HEAD
    VERIFY(m_env);
    VERIFY(f->get_range() == m.get_sort(e));
    ast_smt2_pp(out, f, e, *m_env, params_ref(), 0, "model-add") << "\n";
=======
    smt2_pp_environment_dbg env(m);
    smt2_pp_environment* _env = m_env ? m_env : &env;
    ast_smt2_pp(out, f, e, *_env, params_ref(), 0, "model-add") << "\n";
>>>>>>> 69879322
}

/*
 * A value is removed from the model.
 */
void model_converter::display_del(std::ostream& out, func_decl* f) const {
    if (m_env) {
        ast_smt2_pp(out << "(model-del ", f->get_name(), f->is_skolem(), *m_env) << ")\n";    
    }
    else {
        out << "(model-del " << f->get_name() << ")\n";
    }
}

void model_converter::display_add(std::ostream& out, ast_manager& m) {
    // default printer for converter that adds entries
    model_ref mdl = alloc(model, m);
    (*this)(mdl);
    for (unsigned i = 0, sz = mdl->get_num_constants(); i < sz; ++i) {
        func_decl* f = mdl->get_constant(i);
        display_add(out, m, f, mdl->get_const_interp(f));
    }
    for (unsigned i = 0, sz = mdl->get_num_functions(); i < sz; ++i) {
        func_decl* f = mdl->get_function(i);
        func_interp* fi = mdl->get_func_interp(f);
        display_add(out, m, f, fi->get_interp());
    }
}


class concat_model_converter : public concat_converter<model_converter> {
public:
    concat_model_converter(model_converter * mc1, model_converter * mc2): concat_converter<model_converter>(mc1, mc2) {
        VERIFY(m_c1 && m_c2);
    }

    void operator()(model_ref & m) override {
        this->m_c2->operator()(m);
        this->m_c1->operator()(m);
    }

    void operator()(expr_ref & fml) override {
        this->m_c1->operator()(fml);
        this->m_c2->operator()(fml);
    }
    
    void operator()(labels_vec & r) override {
        this->m_c2->operator()(r);
        this->m_c1->operator()(r);
    }
  
    char const * get_name() const override { return "concat-model-converter"; }

    model_converter * translate(ast_translation & translator) override {
        return this->translate_core<concat_model_converter>(translator);
    }

    void collect(ast_pp_util& visitor) override { 
        this->m_c1->collect(visitor);
        this->m_c2->collect(visitor);
    }
};

model_converter * concat(model_converter * mc1, model_converter * mc2) {
    if (mc1 == 0)
        return mc2;
    if (mc2 == 0)
        return mc1;
    return alloc(concat_model_converter, mc1, mc2);
}


class model2mc : public model_converter {
    model_ref m_model;
    labels_vec m_labels;
public:
    model2mc(model * m):m_model(m) {}

    model2mc(model * m, labels_vec const & r):m_model(m), m_labels(r) {}

    virtual ~model2mc() {}

    void operator()(model_ref & m) override {
        m = m_model;
    }

    void operator()(labels_vec & r) {
        r.append(m_labels.size(), m_labels.c_ptr());
    }

    void operator()(expr_ref& fml) override {
        expr_ref r(m_model->get_manager());
        m_model->eval(fml, r, false);
        fml = r;
    }

    void cancel() override {
    }
    
    void display(std::ostream & out) override {
        out << "(rmodel->model-converter-wrapper\n";
        model_v2_pp(out, *m_model);
        out << ")\n";
    }    
    
    virtual model_converter * translate(ast_translation & translator) {
        model * m = m_model->translate(translator);
        return alloc(model2mc, m, m_labels);
    }

};

model_converter * model2model_converter(model * m) {
    if (!m) return nullptr;
    return alloc(model2mc, m);
}

model_converter * model_and_labels2model_converter(model * m, labels_vec const & r) {
    if (!m) return nullptr;
    return alloc(model2mc, m, r);
}

void model_converter2model(ast_manager & mng, model_converter * mc, model_ref & m) {
    if (mc) {
        m = alloc(model, mng);
        (*mc)(m);
    }
}

void apply(model_converter_ref & mc, model_ref & m) {
    if (mc) {
        (*mc)(m);
    }
}
<|MERGE_RESOLUTION|>--- conflicted
+++ resolved
@@ -24,15 +24,10 @@
  * Add or overwrite value in model.
  */
 void model_converter::display_add(std::ostream& out, ast_manager& m, func_decl* f, expr* e) const {
-<<<<<<< HEAD
-    VERIFY(m_env);
-    VERIFY(f->get_range() == m.get_sort(e));
-    ast_smt2_pp(out, f, e, *m_env, params_ref(), 0, "model-add") << "\n";
-=======
     smt2_pp_environment_dbg env(m);
     smt2_pp_environment* _env = m_env ? m_env : &env;
+    VERIFY(f->get_range() == m.get_sort(e));
     ast_smt2_pp(out, f, e, *_env, params_ref(), 0, "model-add") << "\n";
->>>>>>> 69879322
 }
 
 /*
