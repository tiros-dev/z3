--- conflicted
+++ resolved
@@ -39,11 +39,7 @@
 
     ~bv_size_reduction_tactic() override;
 
-<<<<<<< HEAD
-    virtual void operator()(goal_ref const & g, goal_ref_buffer & result);
-=======
-    void operator()(goal_ref const & g, goal_ref_buffer & result, model_converter_ref & mc, proof_converter_ref & pc, expr_dependency_ref & core) override;
->>>>>>> fc719a5e
+    void operator()(goal_ref const & g, goal_ref_buffer & result) override;
 
     void cleanup() override;
 };
@@ -390,12 +386,8 @@
     SASSERT(g->is_well_sorted());
     fail_if_proof_generation("bv-size-reduction", g);
     fail_if_unsat_core_generation("bv-size-reduction", g);
-<<<<<<< HEAD
     result.reset();
     model_converter_ref mc;
-=======
-    mc = nullptr; pc = nullptr; core = nullptr; result.reset();
->>>>>>> fc719a5e
     m_imp->operator()(*(g.get()), mc);
     g->inc_depth();
     g->add(mc.get());
