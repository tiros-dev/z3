/*++
Copyright (c) 2006 Microsoft Corporation

Module Name:

    smt_model_generator.cpp

Abstract:

    <abstract>

Author:

    Leonardo de Moura (leonardo) 2008-10-29.

Revision History:

--*/

#include"smt_context.h"
#include"smt_model_generator.h"
#include"proto_model.h"
#include"for_each_expr.h"
#include"ast_ll_pp.h"
#include"ast_pp.h"
#include"ast_smt2_pp.h"

namespace smt {

    model_generator::model_generator(ast_manager & m):
        m_manager(m),
        m_context(0),
        m_fresh_idx(1),
        m_asts(m_manager),
        m_model(0) {
    }

    model_generator::~model_generator() {
    }

    void model_generator::reset() {
        m_extra_fresh_values.reset();
        m_fresh_idx = 1;
        m_root2value.reset();
        m_asts.reset();
        m_model = 0;
    }

    void model_generator::init_model() {
        SASSERT(!m_model);
        // PARAM-TODO smt_params ---> params_ref
        m_model = alloc(proto_model, m_manager, m_context->get_simplifier()); // , m_context->get_fparams());
        ptr_vector<theory>::const_iterator it  = m_context->begin_theories();
        ptr_vector<theory>::const_iterator end = m_context->end_theories();
        for (; it != end; ++it) {
            TRACE("model_generator_bug", tout << "init_model for theory: " << (*it)->get_name() << "\n";);
            (*it)->init_model(*this);
        }
    }

    /**
       \brief Create the boolean assignment.
    */
    void model_generator::mk_bool_model() {
        unsigned sz = m_context->get_num_b_internalized();
        for (unsigned i = 0; i < sz; i++) {
            expr * p = m_context->get_b_internalized(i);
            if (is_uninterp_const(p) && m_context->is_relevant(p)) {
                SASSERT(m_manager.is_bool(p));
                func_decl * d = to_app(p)->get_decl();
                lbool val     = m_context->get_assignment(p);
                expr * v      = val == l_true ? m_manager.mk_true() : m_manager.mk_false();
                m_model->register_decl(d, v);
            }
        }
    }

    /**
       \brief Create the mapping root2proc: enode-root -> model_value_proc, and roots.
       Store the new model_value_proc at procs.
    */
    void model_generator::mk_value_procs(obj_map<enode, model_value_proc *> & root2proc, ptr_vector<enode> & roots, 
                                         ptr_vector<model_value_proc> & procs) {
        ptr_vector<enode>::const_iterator it  = m_context->begin_enodes();
        ptr_vector<enode>::const_iterator end = m_context->end_enodes();
        for (; it != end; ++it) {
            enode * r = *it;
            if (r == r->get_root() && m_context->is_relevant(r)) {
                roots.push_back(r);
                sort * s      = m_manager.get_sort(r->get_owner());
                model_value_proc * proc = 0;
                if (m_manager.is_bool(s)) {
<<<<<<< HEAD
                    TRACE("model_bug", tout << mk_pp(r->get_owner(), m_manager) << "\n";);
                    SASSERT(m_context->get_assignment(r) == l_true || m_context->get_assignment(r) == l_false);
=======
                    CTRACE("func_interp_bug", m_context->get_assignment(r) == l_undef, 
                           tout << mk_pp(r->get_owner(), m_manager) << "\n";);
                    SASSERT(m_context->get_assignment(r) != l_undef);
>>>>>>> 12458b1a
                    if (m_context->get_assignment(r) == l_true)
                        proc = alloc(expr_wrapper_proc, m_manager.mk_true());
                    else
                        proc = alloc(expr_wrapper_proc, m_manager.mk_false());
                }
                else {
                    family_id fid = s->get_family_id();
                    theory * th   = m_context->get_theory(fid);
                    if (th && th->build_models()) {
                        if (r->get_th_var(th->get_id()) != null_theory_var) {
                            proc = th->mk_value(r, *this);
                            SASSERT(proc);
                        }
                        else {
                            TRACE("model_bug", tout << "creating fresh value for #" << r->get_owner_id() << "\n";);
                            proc = alloc(fresh_value_proc, mk_extra_fresh_value(m_manager.get_sort(r->get_owner())));
                        }
                    }
                    else {
                        proc = mk_model_value(r);
                        SASSERT(proc);
                    }
                }
                SASSERT(proc);
                procs.push_back(proc);
                root2proc.insert(r, proc);
            }
        }
    }
    
    model_value_proc* model_generator::mk_model_value(enode* r) {
        SASSERT(r == r->get_root());
        expr * n = r->get_owner();
        if (!m_manager.is_model_value(n)) {
            sort * s = m_manager.get_sort(r->get_owner());
            n = m_model->get_fresh_value(s);
            CTRACE("model_generator_bug", n == 0, 
                   tout << mk_pp(r->get_owner(), m_manager) << "\nsort:\n" << mk_pp(s, m_manager) << "\n";
                   tout << "is_finite: " << m_model->is_finite(s) << "\n";);
        }
        return alloc(expr_wrapper_proc, to_app(n));
    }

#define White 0
#define Grey  1
#define Black 2
    
    static int get_color(source2color const & colors, source const & s) {
        int color;
        if (colors.find(s, color))
            return color;
        return White;
    }
    
    static void set_color(source2color & colors, source const & s, int c) {
        colors.insert(s, c);
    }
    
    static void visit_child(source const & s, source2color & colors, svector<source> & todo, bool & visited) {
        if (get_color(colors, s) == White) {
            todo.push_back(s);
            visited = false;
        }
    }
    
    bool model_generator::visit_children(source const & src, 
                                         ptr_vector<enode> const & roots, 
                                         obj_map<enode, model_value_proc *> const & root2proc, 
                                         source2color & colors, 
                                         obj_hashtable<sort> & already_traversed, 
                                         svector<source> & todo) {
        if (src.is_fresh_value()) {
            // there is an implicit dependency between a fresh value stub of sort S and the root enodes of sort S that are not associated with fresh values.
            sort * s     = src.get_value()->get_sort();
            if (already_traversed.contains(s))
                return true;
            bool visited = true;
            unsigned sz  = roots.size();
            for (unsigned i = 0; i < sz; i++) {
                enode * r     = roots[i];
                if (m_manager.get_sort(r->get_owner()) != s)
                    continue;
                SASSERT(r == r->get_root());
                model_value_proc * proc = 0;
                root2proc.find(r, proc);
                SASSERT(proc);
                if (proc->is_fresh())
                    continue; // r is associated with a fresh value...
                SASSERT(r == r->get_root());
                TRACE("mg_top_sort", tout << "fresh!" << src.get_value()->get_idx() << " -> #" << r->get_owner_id() << " " << mk_pp(m_manager.get_sort(r->get_owner()), m_manager) << "\n";);
                visit_child(source(r), colors, todo, visited);
                TRACE("mg_top_sort", tout << "visited: " << visited << ", todo.size(): " << todo.size() << "\n";);
            }
            already_traversed.insert(s);
            return visited;
        }
        
        SASSERT(!src.is_fresh_value());

        enode * n = src.get_enode();
        SASSERT(n == n->get_root());
        bool visited = true;
        model_value_proc * proc = 0;
        root2proc.find(n, proc);
        SASSERT(proc);
        buffer<model_value_dependency> dependencies;
        proc->get_dependencies(dependencies);
        buffer<model_value_dependency>::const_iterator it  = dependencies.begin();
        buffer<model_value_dependency>::const_iterator end = dependencies.end();
        for (; it != end; ++it) {
            model_value_dependency const & dep = *it;
            visit_child(dep, colors, todo, visited);
            TRACE("mg_top_sort", tout << "#" << n->get_owner_id() << " -> ";
                  if (dep.is_fresh_value()) tout << "fresh!" << dep.get_value()->get_idx();
                  else tout << "#" << dep.get_enode()->get_owner_id();
                  tout << "\n";);
        }
        return visited;
    }

    void model_generator::process_source(source const & src,
                                         ptr_vector<enode> const & roots, 
                                         obj_map<enode, model_value_proc *> const & root2proc, 
                                         source2color & colors, 
                                         obj_hashtable<sort> & already_traversed, 
                                         svector<source> & todo,
                                         svector<source> & sorted_sources) {
        TRACE("mg_top_sort", tout << "process source, is_fresh: " << src.is_fresh_value() << " ";
              if (src.is_fresh_value()) tout << "fresh!" << src.get_value()->get_idx();
              else tout << "#" << src.get_enode()->get_owner_id();
              tout << ", todo.size(): " << todo.size() << "\n";);
        int color     = get_color(colors, src);
        SASSERT(color != Grey);
        if (color == Black)
            return;
        SASSERT(color == White);
        todo.push_back(src);
        while (!todo.empty()) {
            source curr = todo.back();
            TRACE("mg_top_sort", tout << "current source, is_fresh: " << curr.is_fresh_value() << " ";
                  if (curr.is_fresh_value()) tout << "fresh!" << curr.get_value()->get_idx();
                  else tout << "#" << curr.get_enode()->get_owner_id();
                  tout << ", todo.size(): " << todo.size() << "\n";);
            switch (get_color(colors, curr)) {
            case White:
                set_color(colors, curr, Grey);
                visit_children(curr, roots, root2proc, colors, already_traversed, todo);
                break;
            case Grey:
                SASSERT(visit_children(curr, roots, root2proc, colors, already_traversed, todo));
                set_color(colors, curr, Black);
                sorted_sources.push_back(curr);
                break;
            case Black:
                todo.pop_back();
                break;
            default:
                UNREACHABLE();
            }
        }
        TRACE("mg_top_sort", tout << "END process_source, todo.size(): " << todo.size() << "\n";);
    }

    /**
       \brief Topological sort of 'sources'. Store result in sorted_sources.
    */
    void model_generator::top_sort_sources(ptr_vector<enode> const & roots, 
                                           obj_map<enode, model_value_proc *> const & root2proc, 
                                           svector<source> & sorted_sources) {
        
        svector<source>     todo;
        source2color        colors;
        // The following 'set' of sorts is used to avoid traversing roots looking for enodes of sort S.
        // That is, a sort S is in already_traversed, if all enodes of sort S in roots were already traversed.
        obj_hashtable<sort> already_traversed;

        // topological sort

        // traverse all extra fresh values...
        unsigned sz = m_extra_fresh_values.size();
        for (unsigned i = 0; i < sz; i++) {
            extra_fresh_value * f = m_extra_fresh_values[i];
            process_source(source(f), roots, root2proc, colors, already_traversed, todo, sorted_sources);
        }

        // traverse all enodes that are associated with fresh values...
        sz = roots.size();
        for (unsigned i = 0; i < sz; i++) {
            enode * r     = roots[i];
            model_value_proc * proc = 0;
            root2proc.find(r, proc);
            SASSERT(proc);
            if (!proc->is_fresh())
                continue;
            process_source(source(r), roots, root2proc, colors, already_traversed, todo, sorted_sources);
        }

        sz = roots.size();
        for (unsigned i = 0; i < sz; i++) {
            enode * r     = roots[i];
            process_source(source(r), roots, root2proc, colors, already_traversed, todo, sorted_sources);
        }
    }

    void model_generator::mk_values() {
        obj_map<enode, model_value_proc *> root2proc;
        ptr_vector<enode> roots;
        ptr_vector<model_value_proc> procs;
        svector<source> sources;
        buffer<model_value_dependency> dependencies;
        ptr_vector<expr> dependency_values;
        mk_value_procs(root2proc, roots, procs);
        top_sort_sources(roots, root2proc, sources);
        TRACE("sorted_sources",
              svector<source>::const_iterator it  = sources.begin();
              svector<source>::const_iterator end = sources.end();
              for (; it != end; ++it) {
                  source const & curr = *it;
                  if (curr.is_fresh_value()) {
                      tout << "fresh!" << curr.get_value()->get_idx() << " " << mk_pp(curr.get_value()->get_sort(), m_manager) << "\n";
                  }
                  else {
                      enode * n = curr.get_enode();
                      SASSERT(n->get_root() == n);
                      sort * s = m_manager.get_sort(n->get_owner());
                      tout << "#" << n->get_owner_id() << " " << mk_pp(s, m_manager);
                      model_value_proc * proc = 0;
                      root2proc.find(n, proc);
                      SASSERT(proc);
                      tout << " is_fresh: " << proc->is_fresh() << "\n";
                  }
              });
        svector<source>::const_iterator it  = sources.begin();
        svector<source>::const_iterator end = sources.end();
        for (; it != end; ++it) {
            source const & curr = *it;
            
            if (curr.is_fresh_value()) {
                sort * s = curr.get_value()->get_sort();
                TRACE("model_fresh_bug", tout << "mk fresh!" << curr.get_value()->get_idx() << " : " << mk_pp(s, m_manager) << "\n";);
                expr * val = m_model->get_fresh_value(s);
                TRACE("model_fresh_bug", tout << "mk fresh!" << curr.get_value()->get_idx() << " := #" << (val == 0 ? UINT_MAX : val->get_id()) << "\n";);
                m_asts.push_back(val);
                curr.get_value()->set_value(val);
            }
            else {
                enode * n = curr.get_enode();
                SASSERT(n->get_root() == n);
                TRACE("mg_top_sort", tout << "#" << n->get_owner_id() << "\n";);
                dependencies.reset();
                dependency_values.reset();
                model_value_proc * proc = 0;
                VERIFY(root2proc.find(n, proc));
                SASSERT(proc);
                proc->get_dependencies(dependencies);
                buffer<model_value_dependency>::const_iterator it2  = dependencies.begin();
                buffer<model_value_dependency>::const_iterator end2 = dependencies.end();
                for (; it2 != end2; ++it2) {
                    model_value_dependency const & d = *it2;
                    if (d.is_fresh_value()) {
                        CTRACE("mg_top_sort", !d.get_value()->get_value(), 
                               tout << "#" << n->get_owner_id() << " -> ";
                               tout << "fresh!" << d.get_value()->get_idx() << "\n";);
                        SASSERT(d.get_value()->get_value());
                        dependency_values.push_back(d.get_value()->get_value());
                    }
                    else {
                        enode * child = d.get_enode();
                        TRACE("mg_top_sort", tout << "#" << n->get_owner_id() << " (" << mk_pp(n->get_owner(), m_manager) << "): " << mk_pp(child->get_owner(), m_manager) << " " << mk_pp(child->get_root()->get_owner(), m_manager) << "\n";);
                        child = child->get_root();
                        app * val = 0;
                        m_root2value.find(child, val);
                        SASSERT(val);
                        dependency_values.push_back(val);
                    }
                }
                app * val = proc->mk_value(*this, dependency_values); 
                register_value(val);
                m_asts.push_back(val);
                m_root2value.insert(n, val);
            }
        }
        std::for_each(procs.begin(), procs.end(), delete_proc<model_value_proc>());
        std::for_each(m_extra_fresh_values.begin(), m_extra_fresh_values.end(), delete_proc<extra_fresh_value>());
        m_extra_fresh_values.reset();
        
        // send model
        ptr_vector<enode>::const_iterator it3  = m_context->begin_enodes();
        ptr_vector<enode>::const_iterator end3 = m_context->end_enodes();
        for (; it3 != end3; ++it3) {
            enode * n = *it3;
            if (is_uninterp_const(n->get_owner()) && m_context->is_relevant(n)) {
                func_decl * d = n->get_owner()->get_decl();
                expr * val    = get_value(n);
                m_model->register_decl(d, val);
            }
        }
    }

    app * model_generator::get_value(enode * n) const {
        app * val = 0;
        m_root2value.find(n->get_root(), val);
        SASSERT(val);
        return val;
    }

    /**
       \brief Return true if the interpretation of the function should be included in the model.
    */
    bool model_generator::include_func_interp(func_decl * f) const {
        family_id fid = f->get_family_id();
        if (fid == null_family_id) return true;
        if (fid == m_manager.get_basic_family_id()) return false;
        theory * th   = m_context->get_theory(fid);
        if (!th) return true;
        return th->include_func_interp(f);
    }
    
    /**
       \brief Create (partial) interpretation of function symbols.
       The "else" is missing.
    */
    void model_generator::mk_func_interps() {
        unsigned sz = m_context->get_num_e_internalized();
        for (unsigned i = 0; i < sz; i++) {
            expr * t  = m_context->get_e_internalized(i);
            if (!m_context->is_relevant(t))
                continue;
            enode * n         = m_context->get_enode(t);
            unsigned num_args = n->get_num_args();
            func_decl * f     = n->get_decl();
            if (num_args > 0 && n->get_cg() == n && include_func_interp(f)) {
                ptr_buffer<expr> args;
                expr * result = get_value(n);
                SASSERT(result);
                for (unsigned j = 0; j < num_args; j++) {
                    app * arg = get_value(n->get_arg(j));
                    SASSERT(arg);
                    args.push_back(arg);
                }
                func_interp * fi = m_model->get_func_interp(f);
                if (fi == 0) {
                    fi = alloc(func_interp, m_manager, f->get_arity());
                    m_model->register_decl(f, fi);
                }
                SASSERT(m_model->has_interpretation(f));
                SASSERT(m_model->get_func_interp(f) == fi);
                // The entry must be new because n->get_cg() == n
                TRACE("func_interp_bug", 
                      tout << "insert new entry for:\n" << mk_ismt2_pp(n->get_owner(), m_manager) << "\nargs: ";
                      for (unsigned i = 0; i < num_args; i++) {
                          tout << "#" << n->get_arg(i)->get_owner_id() << " ";
                      }
                      tout << "\n";
                      tout << "value: #" << n->get_owner_id() << "\n" << mk_ismt2_pp(result, m_manager) << "\n";);
                if (m_context->get_last_search_failure() == smt::THEORY) {
                    // if the theory solvers are incomplete, then we cannot assume the e-graph is close under congruence
                    if (fi->get_entry(args.c_ptr()) == 0)
                        fi->insert_new_entry(args.c_ptr(), result);
                }
                else {
                    fi->insert_new_entry(args.c_ptr(), result);
                }
            }
        }
    }

    extra_fresh_value * model_generator::mk_extra_fresh_value(sort * s) {
        SASSERT(s->is_infinite());
        extra_fresh_value * r = alloc(extra_fresh_value, s, m_fresh_idx);
        m_fresh_idx++;
        m_extra_fresh_values.push_back(r);
        return r;
    }

    expr * model_generator::get_some_value(sort * s) {
        SASSERT(m_model);
        return m_model->get_some_value(s);
    }

    void model_generator::register_value(expr * val) {
        SASSERT(m_model); 
        m_model->register_value(val); 
    }

    void model_generator::finalize_theory_models() {
        ptr_vector<theory>::const_iterator it  = m_context->begin_theories();
        ptr_vector<theory>::const_iterator end = m_context->end_theories();
        for (; it != end; ++it)
            (*it)->finalize_model(*this);
    } 

    void model_generator::register_existing_model_values() {
        ptr_vector<enode>::const_iterator it  = m_context->begin_enodes();
        ptr_vector<enode>::const_iterator end = m_context->end_enodes();
        for (; it != end; ++it) {
            enode * r = *it;
            if (r == r->get_root() && m_context->is_relevant(r)) {
                expr * n = r->get_owner();
                if (m_manager.is_model_value(n)) {
                    register_value(n);
                }
            }
        }
    }
    
    void model_generator::register_factory(value_factory * f) {
        m_model->register_factory(f); 
    }

    void model_generator::register_macros() {
        unsigned num = m_context->get_num_macros();
        TRACE("register_macros", tout << "num. macros: " << num << "\n";);
        expr_ref v(m_manager);
        for (unsigned i = 0; i < num; i++) {
            func_decl * f    = m_context->get_macro_interpretation(i, v);
            func_interp * fi = alloc(func_interp, m_manager, f->get_arity());
            fi->set_else(v);
            TRACE("register_macros", tout << f->get_name() << "\n" << mk_pp(v, m_manager) << "\n";);
            m_model->register_decl(f, fi);
        }
    }

    /**
       \brief Auxiliary functor for method register_indirect_elim_decls.
    */
    class mk_interp_proc {
        context &       m_context;
        proto_model &   m_model;
    public:
        mk_interp_proc(context & ctx, proto_model & m):
            m_context(ctx), 
            m_model(m) {
        }

        void operator()(var * n) { 
        }

        void operator()(app * n) { 
            if (!is_uninterp(n))
                return; // n is interpreted
            func_decl * d  = n->get_decl();
            if (m_model.has_interpretation(d))
                return; // declaration already has an interpretation.
            if (n->get_num_args() == 0) {
                sort * r = d->get_range();
                expr * v = m_model.get_some_value(r);
                m_model.register_decl(d, v);
            }
            else {
                func_interp * fi = alloc(func_interp, m_context.get_manager(), d->get_arity());            
                m_model.register_decl(d, fi);
            }
        }
        
        void operator()(quantifier * n) { 
        }
        
    };

    proto_model * model_generator::mk_model() {
        SASSERT(!m_model);
        TRACE("func_interp_bug", m_context->display(tout););
        init_model();
        register_existing_model_values();
        mk_bool_model();
        mk_values();
        mk_func_interps();
        finalize_theory_models();
        register_macros();
        return m_model;
    }
    
};<|MERGE_RESOLUTION|>--- conflicted
+++ resolved
@@ -90,14 +90,9 @@
                 sort * s      = m_manager.get_sort(r->get_owner());
                 model_value_proc * proc = 0;
                 if (m_manager.is_bool(s)) {
-<<<<<<< HEAD
-                    TRACE("model_bug", tout << mk_pp(r->get_owner(), m_manager) << "\n";);
-                    SASSERT(m_context->get_assignment(r) == l_true || m_context->get_assignment(r) == l_false);
-=======
                     CTRACE("func_interp_bug", m_context->get_assignment(r) == l_undef, 
                            tout << mk_pp(r->get_owner(), m_manager) << "\n";);
                     SASSERT(m_context->get_assignment(r) != l_undef);
->>>>>>> 12458b1a
                     if (m_context->get_assignment(r) == l_true)
                         proc = alloc(expr_wrapper_proc, m_manager.mk_true());
                     else
