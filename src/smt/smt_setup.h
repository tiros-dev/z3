--- conflicted
+++ resolved
@@ -93,13 +93,8 @@
         void setup_bv();
         void setup_arith();
         void setup_dl();
-<<<<<<< HEAD
         void setup_seq();
         void setup_card();
-=======
-        void setup_seq();        
-        void setup_instgen();
->>>>>>> 7fe337da
         void setup_i_arith();
         void setup_mi_arith();
         void setup_fpa();
