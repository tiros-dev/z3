/*++
Module Name:

    theory_str.h

Abstract:

    String Theory Plugin

Author:

    Murphy Berzish (mtrberzi) 2015-09-03

Revision History:

--*/
#ifndef _THEORY_STR_H_
#define _THEORY_STR_H_

#include"smt_theory.h"
#include"trail.h"
#include"th_rewriter.h"
#include"value_factory.h"
#include"smt_model_generator.h"
#include"arith_decl_plugin.h"
#include<set>
#include<stack>
#include<vector>
#include"str_rewriter.h"
#include"union_find.h"

// TODO refactor: anything that returns an expr* instead returns an expr_ref

namespace smt {

    class str_value_factory : public value_factory {
        str_util m_util;
    public:
        str_value_factory(ast_manager & m, family_id fid) :
            value_factory(m, fid),
            m_util(m) {}
        virtual ~str_value_factory() {}
        virtual expr * get_some_value(sort * s) {
            return m_util.mk_string("some value");
        }
        virtual bool get_some_values(sort * s, expr_ref & v1, expr_ref & v2) {
            v1 = m_util.mk_string("value 1");
            v2 = m_util.mk_string("value 2");
            return true;
        }
        virtual expr * get_fresh_value(sort * s) {
            return m_util.mk_fresh_string();
        }
        virtual void register_value(expr * n) { /* Ignore */ }
    };

    // rather than modify obj_pair_map I inherit from it and add my own helper methods
    class theory_str_contain_pair_bool_map_t : public obj_pair_map<expr, expr, expr*> {
    public:
        expr * operator[](std::pair<expr*, expr*> key) const {
            expr * value;
            bool found = this->find(key.first, key.second, value);
            if (found) {
                return value;
            } else {
                TRACE("t_str", tout << "WARNING: lookup miss in contain_pair_bool_map!" << std::endl;);
                return NULL;
            }
        }

        bool contains(std::pair<expr*, expr*> key) const {
            expr * unused;
            return this->find(key.first, key.second, unused);
        }
    };

    class theory_str : public theory {
        struct T_cut
        {
            int level;
            std::map<expr*, int> vars;

            T_cut() {
              level = -100;
            }
        };

        typedef trail_stack<theory_str> th_trail_stack;
        typedef union_find<theory_str> th_union_find;

        typedef map<rational, expr*, obj_hash<rational>, default_eq<rational> > rational_map;
        struct str_hash_proc {
            unsigned operator()(std::string const & s) const {
            	return string_hash(s.c_str(), static_cast<unsigned>(s.length()), 17);
            }
        };
        typedef map<std::string, expr*, str_hash_proc, default_eq<std::string> > string_map;

    protected:
        // Some options that control how the solver operates.

        /*
         * If AggressiveLengthTesting is true, we manipulate the phase of length tester equalities
         * to prioritize trying concrete length options over choosing the "more" option.
         */
        bool opt_AggressiveLengthTesting;

        /*
         * Similarly, if AggressiveValueTesting is true, we manipulate the phase of value tester equalities
         * to prioritize trying concrete value options over choosing the "more" option.
         */
        bool opt_AggressiveValueTesting;

        /*
         * If AggressiveUnrollTesting is true, we manipulate the phase of regex unroll tester equalities
         * to prioritize trying concrete unroll counts over choosing the "more" option.
         */
        bool opt_AggressiveUnrollTesting;

        /*
         * Setting EagerStringConstantLengthAssertions to true allows some methods,
         * in particular internalize_term(), to add
         * length assertions about relevant string constants.
         * Note that currently this should always be set to 'true', or else *no* length assertions
         * will be made about string constants.
         */
        bool opt_EagerStringConstantLengthAssertions;

        /*
         * If VerifyFinalCheckProgress is set to true, continuing after final check is invoked
         * without asserting any new axioms is considered a bug and will throw an exception.
         */
        bool opt_VerifyFinalCheckProgress;

        /*
         * This constant controls how eagerly we expand unrolls in unbounded regex membership tests.
         */
        int opt_LCMUnrollStep;

        /*
         * If NoQuickReturn_IntegerTheory is set to true,
         * integer theory integration checks that assert axioms
         * will not return from the function after asserting their axioms.
         * The default behaviour of Z3str2 is to set this to 'false'. This may be incorrect.
         */
        bool opt_NoQuickReturn_IntegerTheory;

        /*
         * If DisableIntegerTheoryIntegration is set to true,
         * ALL calls to the integer theory integration methods
         * (get_value, get_len_value, lower_bound, upper_bound)
         * will ignore what the arithmetic solver believes about length terms,
         * and will return no information.
         *
         * This reduces performance significantly, but can be useful to enable
         * if it is suspected that string-integer integration, or the arithmetic solver itself,
         * might have a bug.
         *
         * The default behaviour of Z3str2 is to set this to 'false'.
         */
        bool opt_DisableIntegerTheoryIntegration;

        /*
         * If DeferEQCConsistencyCheck is set to true,
         * expensive calls to new_eq_check() will be deferred until final check,
         * at which time the consistency of *all* string equivalence classes will be validated.
         */
        bool opt_DeferEQCConsistencyCheck;

        /*
         * If CheckVariableScope is set to true,
         * pop_scope_eh() and final_check_eh() will run extra checks
         * to determine whether the current assignment
         * contains references to any internal variables that are no longer in scope.
         */
        bool opt_CheckVariableScope;

        /*
         * If UseFastLengthTesterCache is set to true,
         * length tester terms will not be generated from scratch each time they are needed,
         * but will be saved in a map and looked up.
         */
        bool opt_UseFastLengthTesterCache;

        /*
         * If UseFastValueTesterCache is set to true,
         * value tester terms will not be generated from scratch each time they are needed,
         * but will be saved in a map and looked up.
         */
        bool opt_UseFastValueTesterCache;

        bool search_started;
        arith_util m_autil;
        str_util m_strutil;
        int sLevel;

        bool finalCheckProgressIndicator;

        // TODO make sure that all generated expressions are saved into the trail
        expr_ref_vector m_trail; // trail for generated terms

        str_value_factory * m_factory;

        // terms we couldn't go through set_up_axioms() with because they weren't internalized
        expr_ref_vector m_delayed_axiom_setup_terms;

        ptr_vector<enode> m_basicstr_axiom_todo;
        svector<std::pair<enode*,enode*> > m_str_eq_todo;
        ptr_vector<enode> m_concat_axiom_todo;
        ptr_vector<enode> m_string_constant_length_todo;
        ptr_vector<enode> m_concat_eval_todo;

        // enode lists for term-specific axioms
        // TODO maybe refactor this into a generic "library_aware_axiom_todo" list
        ptr_vector<enode> m_axiom_CharAt_todo;
        ptr_vector<enode> m_axiom_StartsWith_todo;
        ptr_vector<enode> m_axiom_EndsWith_todo;
        ptr_vector<enode> m_axiom_Contains_todo;
        ptr_vector<enode> m_axiom_Indexof_todo;
        ptr_vector<enode> m_axiom_Indexof2_todo;
        ptr_vector<enode> m_axiom_LastIndexof_todo;
        ptr_vector<enode> m_axiom_Substr_todo;
        ptr_vector<enode> m_axiom_Replace_todo;
        ptr_vector<enode> m_axiom_RegexIn_todo;

        // TODO refactor everything to use this worklist
        ptr_vector<enode> m_library_aware_axiom_todo;

        // hashtable of all exprs for which we've already set up term-specific axioms --
        // this prevents infinite recursive descent with respect to axioms that
        // include an occurrence of the term for which axioms are being generated
        obj_hashtable<expr> axiomatized_terms;

        int tmpStringVarCount;
        int tmpXorVarCount;
        int tmpLenTestVarCount;
        int tmpValTestVarCount;
        std::map<std::pair<expr*, expr*>, std::map<int, expr*> > varForBreakConcat;

        bool avoidLoopCut;
        bool loopDetected;
        obj_map<expr, std::stack<T_cut*> > cut_var_map;

        std::set<expr*> variable_set;
        std::set<expr*> internal_variable_set;
        std::set<expr*> regex_variable_set;
        std::map<int, std::set<expr*> > internal_variable_scope_levels;

        obj_hashtable<expr> internal_lenTest_vars;
        obj_hashtable<expr> internal_valTest_vars;
        obj_hashtable<expr> internal_unrollTest_vars;

        std::set<expr*> input_var_in_len;

        std::map<expr*, unsigned int> fvar_len_count_map;
        std::map<expr*, ptr_vector<expr> > fvar_lenTester_map;
        std::map<expr*, expr*> lenTester_fvar_map;

        std::map<expr*, std::map<int, svector<std::pair<int, expr*> > > > fvar_valueTester_map;
        std::map<expr*, expr*> valueTester_fvar_map;

        std::map<expr*, int_vector> val_range_map;

        // This can't be an expr_ref_vector because the constructor is wrong,
        // we would need to modify the allocator so we pass in ast_manager
        std::map<expr*, std::map<std::set<expr*>, ptr_vector<expr> > > unroll_tries_map;
        std::map<expr*, expr*> unroll_var_map;
        std::map<std::pair<expr*, expr*>, expr*> concat_eq_unroll_ast_map;

        expr_ref_vector contains_map;

        theory_str_contain_pair_bool_map_t contain_pair_bool_map;
        //obj_map<expr, obj_pair_set<expr, expr> > contain_pair_idx_map;
        // TODO Find a better data structure, this is 100% a hack right now
        std::map<expr*, std::set<std::pair<expr*, expr*> > > contain_pair_idx_map;

        std::map<std::pair<expr*, std::string>, expr*> regex_in_bool_map;
        std::map<expr*, std::set<std::string> > regex_in_var_reg_str_map;

        std::map<expr*, nfa> regex_nfa_cache; // Regex term --> NFA

        char * char_set;
        std::map<char, int> charSetLookupTable;
        int charSetSize;

        obj_pair_map<expr, expr, expr*> concat_astNode_map;

<<<<<<< HEAD
        // all (str.to-int) and (int.to-str) terms
        expr_ref_vector string_int_conversion_terms;
        obj_hashtable<expr> string_int_axioms;
=======
        // used when opt_FastLengthTesterCache is true
        rational_map lengthTesterCache;
        // used when opt_FastValueTesterCache is true
        string_map valueTesterCache;

        // cache mapping each string S to Length(S)
        obj_map<expr, app*> length_ast_map;
>>>>>>> 61d1d5e8

        th_union_find m_find;
        th_trail_stack m_trail_stack;
        theory_var get_var(expr * n) const;
        expr * get_eqc_next(expr * n);
        app * get_ast(theory_var i);

    protected:
        void assert_axiom(expr * e);
        void assert_implication(expr * premise, expr * conclusion);
        expr * rewrite_implication(expr * premise, expr * conclusion);

        app * mk_strlen(expr * e);
        expr * mk_concat(expr * n1, expr * n2);
        expr * mk_concat_const_str(expr * n1, expr * n2);
        app * mk_contains(expr * haystack, expr * needle);
        app * mk_indexof(expr * haystack, expr * needle);

        literal mk_literal(expr* _e);
        app * mk_int(int n);
        app * mk_int(rational & q);

        void check_and_init_cut_var(expr * node);
        void add_cut_info_one_node(expr * baseNode, int slevel, expr * node);
        void add_cut_info_merge(expr * destNode, int slevel, expr * srcNode);
        bool has_self_cut(expr * n1, expr * n2);

        void track_variable_scope(expr * var);
        app * mk_str_var(std::string name);
        app * mk_int_var(std::string name);
        app * mk_nonempty_str_var();
        app * mk_internal_xor_var();
        expr * mk_internal_valTest_var(expr * node, int len, int vTries);
        app * mk_regex_rep_var();
        app * mk_unroll_bound_var();
        app * mk_unroll_test_var();

        bool is_concat(app const * a) const { return a->is_app_of(get_id(), OP_STRCAT); }
        bool is_concat(enode const * n) const { return is_concat(n->get_owner()); }
        bool is_string(app const * a) const { return a->is_app_of(get_id(), OP_STR); }
        bool is_string(enode const * n) const { return is_string(n->get_owner()); }
        bool is_strlen(app const * a) const { return a->is_app_of(get_id(), OP_STRLEN); }
        bool is_strlen(enode const * n) const { return is_strlen(n->get_owner()); }
        bool is_CharAt(app const * a) const { return a->is_app_of(get_id(), OP_STR_CHARAT); }
        bool is_CharAt(enode const * n) const { return is_CharAt(n->get_owner()); }
        bool is_StartsWith(app const * a) const { return a->is_app_of(get_id(), OP_STR_STARTSWITH); }
        bool is_StartsWith(enode const * n) const { return is_StartsWith(n->get_owner()); }
        bool is_EndsWith(app const * a) const { return a->is_app_of(get_id(), OP_STR_ENDSWITH); }
        bool is_EndsWith(enode const * n) const { return is_EndsWith(n->get_owner()); }
        bool is_Contains(app const * a) const { return a->is_app_of(get_id(), OP_STR_CONTAINS); }
        bool is_Contains(enode const * n) const { return is_Contains(n->get_owner()); }
        bool is_Indexof(app const * a) const { return a->is_app_of(get_id(), OP_STR_INDEXOF); }
        bool is_Indexof(enode const * n) const { return is_Indexof(n->get_owner()); }
        bool is_Indexof2(app const * a) const { return a->is_app_of(get_id(), OP_STR_INDEXOF2); }
        bool is_Indexof2(enode const * n) const { return is_Indexof2(n->get_owner()); }
        bool is_LastIndexof(app const * a) const { return a->is_app_of(get_id(), OP_STR_LASTINDEXOF); }
        bool is_LastIndexof(enode const * n) const { return is_LastIndexof(n->get_owner()); }
        bool is_Substr(app const * a) const { return a->is_app_of(get_id(), OP_STR_SUBSTR); }
        bool is_Substr(enode const * n) const { return is_Substr(n->get_owner()); }
        bool is_Replace(app const * a) const { return a->is_app_of(get_id(), OP_STR_REPLACE); }
        bool is_Replace(enode const * n) const { return is_Replace(n->get_owner()); }
        bool is_str_to_int(app const * a) const { return a->is_app_of(get_id(), OP_STR_STR2INT); }
		bool is_str_to_int(enode const * n) const { return is_str_to_int(n->get_owner()); }

        bool is_RegexIn(app const * a) const { return a->is_app_of(get_id(), OP_RE_REGEXIN); }
        bool is_RegexIn(enode const * n) const { return is_RegexIn(n->get_owner()); }
        bool is_RegexConcat(app const * a) const { return a->is_app_of(get_id(), OP_RE_REGEXCONCAT); }
        bool is_RegexConcat(enode const * n) const { return is_RegexConcat(n->get_owner()); }
        bool is_RegexStar(app const * a) const { return a->is_app_of(get_id(), OP_RE_REGEXSTAR); }
        bool is_RegexStar(enode const * n) const { return is_RegexStar(n->get_owner()); }
        bool is_RegexUnion(app const * a) const { return a->is_app_of(get_id(), OP_RE_REGEXUNION); }
        bool is_RegexUnion(enode const * n) const { return is_RegexUnion(n->get_owner()); }
        bool is_Str2Reg(app const * a) const { return a->is_app_of(get_id(), OP_RE_STR2REGEX); }
		bool is_Str2Reg(enode const * n) const { return is_Str2Reg(n->get_owner()); }
		bool is_Unroll(app const * a) const { return a->is_app_of(get_id(), OP_RE_UNROLL); }
		bool is_Unroll(enode const * n) const { return is_Unroll(n->get_owner()); }

        void instantiate_concat_axiom(enode * cat);
        void try_eval_concat(enode * cat);
        void instantiate_basic_string_axioms(enode * str);
        void instantiate_str_eq_length_axiom(enode * lhs, enode * rhs);

        void instantiate_axiom_CharAt(enode * e);
        void instantiate_axiom_StartsWith(enode * e);
        void instantiate_axiom_EndsWith(enode * e);
        void instantiate_axiom_Contains(enode * e);
        void instantiate_axiom_Indexof(enode * e);
        void instantiate_axiom_Indexof2(enode * e);
        void instantiate_axiom_LastIndexof(enode * e);
        void instantiate_axiom_Substr(enode * e);
        void instantiate_axiom_Replace(enode * e);
        void instantiate_axiom_str_to_int(enode * e);

        expr * mk_RegexIn(expr * str, expr * regexp);
        void instantiate_axiom_RegexIn(enode * e);
        app * mk_unroll(expr * n, expr * bound);

        void process_unroll_eq_const_str(expr * unrollFunc, expr * constStr);
        void unroll_str2reg_constStr(expr * unrollFunc, expr * eqConstStr);
        void process_concat_eq_unroll(expr * concat, expr * unroll);

        void set_up_axioms(expr * ex);
        void handle_equality(expr * lhs, expr * rhs);

        app * mk_value_helper(app * n);
        expr * get_eqc_value(expr * n, bool & hasEqcValue);
        expr * z3str2_get_eqc_value(expr * n , bool & hasEqcValue);
        bool in_same_eqc(expr * n1, expr * n2);
        expr * collect_eq_nodes(expr * n, expr_ref_vector & eqcSet);

        bool get_value(expr* e, rational& val) const;
        bool get_len_value(expr* e, rational& val);
        bool lower_bound(expr* _e, rational& lo);
        bool upper_bound(expr* _e, rational& hi);

        bool can_two_nodes_eq(expr * n1, expr * n2);
        bool can_concat_eq_str(expr * concat, std::string str);
        bool can_concat_eq_concat(expr * concat1, expr * concat2);
        bool check_concat_len_in_eqc(expr * concat);
        bool check_length_consistency(expr * n1, expr * n2);
        bool check_length_const_string(expr * n1, expr * constStr);
        bool check_length_eq_var_concat(expr * n1, expr * n2);
        bool check_length_concat_concat(expr * n1, expr * n2);
        bool check_length_concat_var(expr * concat, expr * var);
        bool check_length_var_var(expr * var1, expr * var2);
        void check_contain_in_new_eq(expr * n1, expr * n2);
        void check_contain_by_eqc_val(expr * varNode, expr * constNode);
        void check_contain_by_substr(expr * varNode, expr_ref_vector & willEqClass);
        void check_contain_by_eq_nodes(expr * n1, expr * n2);
        bool in_contain_idx_map(expr * n);
        // TODO refactor these methods to use expr_ref_vector instead of std::vector
        void compute_contains(std::map<expr*, expr*> & varAliasMap,
                std::map<expr*, expr*> & concatAliasMap, std::map<expr*, expr *> & varConstMap,
                std::map<expr*, expr*> & concatConstMap, std::map<expr*, std::map<expr*, int> > & varEqConcatMap);
        expr * dealias_node(expr * node, std::map<expr*, expr*> & varAliasMap, std::map<expr*, expr*> & concatAliasMap);
        void get_grounded_concats(expr* node, std::map<expr*, expr*> & varAliasMap,
                std::map<expr*, expr*> & concatAliasMap, std::map<expr*, expr*> & varConstMap,
                std::map<expr*, expr*> & concatConstMap, std::map<expr*, std::map<expr*, int> > & varEqConcatMap,
                std::map<expr*, std::map<std::vector<expr*>, std::set<expr*> > > & groundedMap);
        void print_grounded_concat(expr * node, std::map<expr*, std::map<std::vector<expr*>, std::set<expr*> > > & groundedMap);
        void check_subsequence(expr* str, expr* strDeAlias, expr* subStr, expr* subStrDeAlias, expr* boolVar,
            std::map<expr*, std::map<std::vector<expr*>, std::set<expr*> > > & groundedMap);
        bool is_partial_in_grounded_concat(const std::vector<expr*> & strVec, const std::vector<expr*> & subStrVec);

        void get_nodes_in_concat(expr * node, ptr_vector<expr> & nodeList);
        expr * simplify_concat(expr * node);

        void simplify_parent(expr * nn, expr * eq_str);

        void simplify_concat_equality(expr * lhs, expr * rhs);
        void solve_concat_eq_str(expr * concat, expr * str);

        void infer_len_concat_equality(expr * nn1, expr * nn2);
        bool infer_len_concat(expr * n, rational & nLen);
        void infer_len_concat_arg(expr * n, rational len);

        bool is_concat_eq_type1(expr * concatAst1, expr * concatAst2);
        bool is_concat_eq_type2(expr * concatAst1, expr * concatAst2);
        bool is_concat_eq_type3(expr * concatAst1, expr * concatAst2);
        bool is_concat_eq_type4(expr * concatAst1, expr * concatAst2);
        bool is_concat_eq_type5(expr * concatAst1, expr * concatAst2);
        bool is_concat_eq_type6(expr * concatAst1, expr * concatAst2);

        void process_concat_eq_type1(expr * concatAst1, expr * concatAst2);
        void process_concat_eq_type2(expr * concatAst1, expr * concatAst2);
        void process_concat_eq_type3(expr * concatAst1, expr * concatAst2);
        void process_concat_eq_type4(expr * concatAst1, expr * concatAst2);
        void process_concat_eq_type5(expr * concatAst1, expr * concatAst2);
        void process_concat_eq_type6(expr * concatAst1, expr * concatAst2);

        bool new_eq_check(expr * lhs, expr * rhs);
        void group_terms_by_eqc(expr * n, std::set<expr*> & concats, std::set<expr*> & vars, std::set<expr*> & consts);

        int ctx_dep_analysis(std::map<expr*, int> & strVarMap, std::map<expr*, int> & freeVarMap,
        		std::map<expr*, std::set<expr*> > & unrollGroupMap);
        void trace_ctx_dep(std::ofstream & tout,
                std::map<expr*, expr*> & aliasIndexMap,
                std::map<expr*, expr*> & var_eq_constStr_map,
                std::map<expr*, std::map<expr*, int> > & var_eq_concat_map,
				std::map<expr*, std::map<expr*, int> > & var_eq_unroll_map,
                std::map<expr*, expr*> & concat_eq_constStr_map,
                std::map<expr*, std::map<expr*, int> > & concat_eq_concat_map,
				std::map<expr*, std::set<expr*> > & unrollGroupMap);

        void classify_ast_by_type(expr * node, std::map<expr*, int> & varMap,
        		std::map<expr*, int> & concatMap, std::map<expr*, int> & unrollMap);
        void classify_ast_by_type_in_positive_context(std::map<expr*, int> & varMap,
        		std::map<expr*, int> & concatMap, std::map<expr*, int> & unrollMap);

        expr * mk_internal_lenTest_var(expr * node, int lTries);
        expr * gen_len_val_options_for_free_var(expr * freeVar, expr * lenTesterInCbEq, std::string lenTesterValue);
        void process_free_var(std::map<expr*, int> & freeVar_map);
        expr * gen_len_test_options(expr * freeVar, expr * indicator, int tries);
        expr * gen_free_var_options(expr * freeVar, expr * len_indicator,
        		std::string len_valueStr, expr * valTesterInCbEq, std::string valTesterValueStr);
        expr * gen_val_options(expr * freeVar, expr * len_indicator, expr * val_indicator,
        		std::string lenStr, int tries);
        void print_value_tester_list(svector<std::pair<int, expr*> > & testerList);
        bool get_next_val_encode(int_vector & base, int_vector & next);
        std::string gen_val_string(int len, int_vector & encoding);

        bool free_var_attempt(expr * nn1, expr * nn2);
        void more_len_tests(expr * lenTester, std::string lenTesterValue);
        void more_value_tests(expr * valTester, std::string valTesterValue);

        expr * get_alias_index_ast(std::map<expr*, expr*> & aliasIndexMap, expr * node);
        expr * getMostLeftNodeInConcat(expr * node);
        expr * getMostRightNodeInConcat(expr * node);
        void get_var_in_eqc(expr * n, std::set<expr*> & varSet);
        void get_concats_in_eqc(expr * n, std::set<expr*> & concats);
        void get_const_str_asts_in_node(expr * node, expr_ref_vector & constList);
        expr * eval_concat(expr * n1, expr * n2);

        bool finalcheck_str2int(app * a);

        // strRegex

        void get_eqc_allUnroll(expr * n, expr * &constStr, std::set<expr*> & unrollFuncSet);
        void get_eqc_simpleUnroll(expr * n, expr * &constStr, std::set<expr*> & unrollFuncSet);
        void gen_assign_unroll_reg(std::set<expr*> & unrolls);
        expr * gen_assign_unroll_Str2Reg(expr * n, std::set<expr*> & unrolls);
        expr * gen_unroll_conditional_options(expr * var, std::set<expr*> & unrolls, std::string lcmStr);
        expr * gen_unroll_assign(expr * var, std::string lcmStr, expr * testerVar, int l, int h);
        void reduce_virtual_regex_in(expr * var, expr * regex, expr_ref_vector & items);
        void check_regex_in(expr * nn1, expr * nn2);

        void dump_assignments();
        void initialize_charset();

        void check_variable_scope();
        void recursive_check_variable_scope(expr * ex);

        // TESTING
        void refresh_theory_var(expr * e);

    public:
        theory_str(ast_manager & m);
        virtual ~theory_str();

        virtual char const * get_name() const { return "strings"; }
        virtual void display(std::ostream & out) const;

        bool overlapping_variables_detected() const { return loopDetected; }

        th_trail_stack& get_trail_stack() { return m_trail_stack; }
        void merge_eh(theory_var, theory_var, theory_var v1, theory_var v2) {}
        void after_merge_eh(theory_var r1, theory_var r2, theory_var v1, theory_var v2) { }
        void unmerge_eh(theory_var v1, theory_var v2) {}
    protected:
        virtual bool internalize_atom(app * atom, bool gate_ctx);
        virtual bool internalize_term(app * term);
        virtual enode* ensure_enode(expr* e);
        virtual theory_var mk_var(enode * n);

        virtual void new_eq_eh(theory_var, theory_var);
        virtual void new_diseq_eh(theory_var, theory_var);

        virtual theory* mk_fresh(context*) { return alloc(theory_str, get_manager()); }
        virtual void init_search_eh();
        virtual void relevant_eh(app * n);
        virtual void assign_eh(bool_var v, bool is_true);
        virtual void push_scope_eh();
        virtual void pop_scope_eh(unsigned num_scopes);
        virtual void reset_eh();

        virtual bool can_propagate();
        virtual void propagate();

        virtual final_check_status final_check_eh();
        virtual void attach_new_th_var(enode * n);

        virtual void init_model(model_generator & m);
        virtual model_value_proc * mk_value(enode * n, model_generator & mg);
        virtual void finalize_model(model_generator & mg);
    };

};

#endif /* _THEORY_STR_H_ */<|MERGE_RESOLUTION|>--- conflicted
+++ resolved
@@ -285,11 +285,10 @@
 
         obj_pair_map<expr, expr, expr*> concat_astNode_map;
 
-<<<<<<< HEAD
         // all (str.to-int) and (int.to-str) terms
         expr_ref_vector string_int_conversion_terms;
         obj_hashtable<expr> string_int_axioms;
-=======
+
         // used when opt_FastLengthTesterCache is true
         rational_map lengthTesterCache;
         // used when opt_FastValueTesterCache is true
@@ -297,7 +296,6 @@
 
         // cache mapping each string S to Length(S)
         obj_map<expr, app*> length_ast_map;
->>>>>>> 61d1d5e8
 
         th_union_find m_find;
         th_trail_stack m_trail_stack;
