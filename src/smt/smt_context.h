/*++
Copyright (c) 2006 Microsoft Corporation

Module Name:

    smt_context.h

Abstract:

    Logical context

Author:

    Leonardo de Moura (leonardo) 2008-02-18.

Revision History:

--*/
#ifndef SMT_CONTEXT_H_
#define SMT_CONTEXT_H_

#include"smt_clause.h"
#include"smt_setup.h"
#include"smt_enode.h"
#include"smt_cg_table.h"
#include"smt_b_justification.h"
#include"smt_eq_justification.h"
#include"smt_justification.h"
#include"smt_bool_var_data.h"
#include"smt_theory.h"
#include"smt_quantifier.h"
#include"smt_quantifier_stat.h"
#include"smt_statistics.h"
#include"smt_conflict_resolution.h"
#include"smt_relevancy.h"
#include"smt_case_split_queue.h"
#include"smt_almost_cg_table.h"
#include"smt_failure.h"
#include"asserted_formulas.h"
#include"smt_types.h"
#include"dyn_ack.h"
#include"ast_smt_pp.h"
#include"watch_list.h"
#include"trail.h"
#include"fingerprints.h"
#include"ref.h"
#include"proto_model.h"
#include"model.h"
#include"timer.h"
#include"statistics.h"
#include"progress_callback.h"

// there is a significant space overhead with allocating 1000+ contexts in 
// the case that each context only references a few expressions.
// Using a map instead of a vector for the literals can compress space 
// consumption.
#ifdef SPARSE_MAP
#define USE_BOOL_VAR_VECTOR 0
#else
#define USE_BOOL_VAR_VECTOR 1
#endif

namespace smt {

    class model_generator;

    class context {
        friend class model_generator;
    public:
        statistics                  m_stats;

        std::ostream& display_last_failure(std::ostream& out) const;
        std::string last_failure_as_string() const;
        void set_reason_unknown(char const* msg) { m_unknown = msg; }
        void set_progress_callback(progress_callback *callback);


    protected:
        ast_manager &               m_manager;
        smt_params &                m_fparams;
        params_ref                  m_params;
        setup                       m_setup;
        timer                       m_timer;
        asserted_formulas           m_asserted_formulas;
        scoped_ptr<quantifier_manager>   m_qmanager;
        scoped_ptr<model_generator>      m_model_generator;
        scoped_ptr<relevancy_propagator> m_relevancy_propagator;
        random_gen                  m_random;
        bool                        m_flushing; // (debug support) true when flushing
        progress_callback *         m_progress_callback;
        unsigned                    m_next_progress_sample;

        region                      m_region;

        fingerprint_set             m_fingerprints;

        expr_ref_vector             m_b_internalized_stack; // stack of the boolean expressions already internalized.
        // Remark: boolean expressions can also be internalized as
        // enodes. Examples: boolean expression nested in an
        // uninterpreted function.
        expr_ref_vector             m_e_internalized_stack; // stack of the expressions already internalized as enodes. 

        ptr_vector<justification>   m_justifications;

        unsigned                    m_final_check_idx; // circular counter used for implementing fairness

        // -----------------------------------
        //
        // Equality & Uninterpreted functions
        //
        // -----------------------------------
        enode *                     m_true_enode;
        enode *                     m_false_enode;
        app2enode_t                 m_app2enode;    // app -> enode
        ptr_vector<enode>           m_enodes;
        plugin_manager<theory>      m_theories;     // mapping from theory_id -> theory
        ptr_vector<theory>          m_theory_set;   // set of theories for fast traversal
        vector<enode_vector>        m_decl2enodes;  // decl -> enode (for decls with arity > 0)
        cg_table                    m_cg_table; 
        dyn_ack_manager             m_dyn_ack_manager;
        struct new_eq {
            enode *                 m_lhs;
            enode *                 m_rhs;
            eq_justification        m_justification;
            new_eq() {}
            new_eq(enode * lhs, enode * rhs, eq_justification const & js):
                m_lhs(lhs), m_rhs(rhs), m_justification(js) {}
        };
        svector<new_eq>             m_eq_propagation_queue;
        struct new_th_eq {
            theory_id  m_th_id;
            theory_var m_lhs;
            theory_var m_rhs;
            new_th_eq():m_th_id(null_theory_id), m_lhs(null_theory_var), m_rhs(null_theory_var) {}
            new_th_eq(theory_id id, theory_var l, theory_var r):m_th_id(id), m_lhs(l), m_rhs(r) {}
        };
        svector<new_th_eq>          m_th_eq_propagation_queue;
        svector<new_th_eq>          m_th_diseq_propagation_queue;
#ifdef Z3DEBUG
        svector<new_th_eq>          m_propagated_th_eqs;
        svector<new_th_eq>          m_propagated_th_diseqs;
        svector<enode_pair>         m_diseq_vector;
#endif 
        enode *                     m_is_diseq_tmp; // auxiliary enode used to find congruent equality atoms.

        tmp_enode                   m_tmp_enode;
        ptr_vector<almost_cg_table> m_almost_cg_tables; // temporary field for is_ext_diseq

        // -----------------------------------
        //
        // Boolean engine
        //
        // -----------------------------------
#if USE_BOOL_VAR_VECTOR
        svector<bool_var>           m_expr2bool_var;         // expr id -> bool_var
#else
        u_map<bool_var>             m_expr2bool_var;
#endif
        ptr_vector<expr>            m_bool_var2expr;         // bool_var -> expr
        signed_char_vector          m_assignment;  //!< mapping literal id -> assignment lbool
        vector<watch_list>          m_watches;     //!< per literal
        vector<clause_set>          m_lit_occs;    //!< index for backward subsumption
        svector<bool_var_data>      m_bdata;       //!< mapping bool_var -> data
        svector<double>             m_activity;    
        clause_vector               m_aux_clauses; 
        clause_vector               m_lemmas;
        vector<clause_vector>       m_clauses_to_reinit;
        expr_ref_vector             m_units_to_reassert;
        svector<char>               m_units_to_reassert_sign;
        literal_vector              m_assigned_literals;
        unsigned                    m_qhead;
        unsigned                    m_simp_qhead;
        int                         m_simp_counter; //!< can become negative
        scoped_ptr<case_split_queue> m_case_split_queue;
        double                      m_bvar_inc;
        bool                        m_phase_cache_on;
        unsigned                    m_phase_counter; //!< auxiliary variable used to decide when to turn on/off phase caching
        bool                        m_phase_default; //!< default phase when using phase caching
        
        // A conflict is usually a single justification. That is, a justification
        // for false. If m_not_l is not null_literal, then m_conflict is a
        // justification for l, and the conflict is union of m_no_l and m_conflict;
        b_justification             m_conflict;
        literal                     m_not_l;
        scoped_ptr<conflict_resolution> m_conflict_resolution;
        proof_ref                   m_unsat_proof;


        literal_vector              m_atom_propagation_queue;

        obj_map<expr, unsigned>      m_cached_generation;
        obj_hashtable<expr>          m_cache_generation_visited;

        // -----------------------------------
        //
        // Model generation
        //
        // -----------------------------------
        proto_model_ref            m_proto_model;
        model_ref                  m_model;
        std::string                m_unknown;
        void                       mk_proto_model(lbool r);
        struct scoped_mk_model;

        // -----------------------------------
        //
        // Unsat core extraction
        //
        // -----------------------------------
        typedef u_map<expr *>  literal2assumption;
        literal_vector             m_assumptions;
        literal2assumption         m_literal2assumption; // maps an expression associated with a literal to the original assumption
        expr_ref_vector             m_unsat_core;

        // -----------------------------------
        //
        // Accessors
        //
        // -----------------------------------
    public:
        ast_manager & get_manager() const {
            return m_manager;
        }

        simplifier & get_simplifier() {
            return m_asserted_formulas.get_simplifier();
        }

        smt_params & get_fparams() {
            return m_fparams;
        }

        params_ref const & get_params() {
            return m_params;
        }


        bool get_cancel_flag() { return !m_manager.limit().inc(); }

        region & get_region() {
            return m_region;
        }

        bool relevancy() const {
            return m_fparams.m_relevancy_lvl > 0;
        }

        enode * get_enode(expr const * n) const {
            SASSERT(e_internalized(n));
            return m_app2enode[n->get_id()];
        }
        
        /**
           \brief Similar to get_enode, but returns 0 if n is to e_internalized.
        */
        enode * find_enode(expr const * n) const {
            return m_app2enode.get(n->get_id(), 0);
        }

        void reset_bool_vars() {
            m_expr2bool_var.reset();
        }

        bool_var get_bool_var(expr const * n) const {
            return m_expr2bool_var[n->get_id()];
        }

        bool_var get_bool_var_of_id(unsigned id) const {
            return m_expr2bool_var[id];
        }

        bool_var get_bool_var_of_id_option(unsigned id) const {
            return m_expr2bool_var.get(id, null_bool_var);
        }

#if USE_BOOL_VAR_VECTOR

        void set_bool_var(unsigned id, bool_var v) {
            m_expr2bool_var.setx(id, v, null_bool_var);
        }
#else

        void set_bool_var(unsigned id, bool_var v) {
            if (v == null_bool_var) {
                m_expr2bool_var.erase(id);
            }
            else {
                m_expr2bool_var.insert(id, v);
            }
        }
#endif


        literal get_literal(expr * n) const;

        bool has_enode(bool_var v) const {
            return m_bdata[v].is_enode();
        }

        enode * bool_var2enode(bool_var v) const {
            SASSERT(m_bdata[v].is_enode());
            return m_app2enode[m_bool_var2expr[v]->get_id()];
        }

        bool_var enode2bool_var(enode const * n) const {
            SASSERT(n->is_bool());
            SASSERT(n != m_false_enode);
            return get_bool_var_of_id(n->get_owner_id());
        }

        literal enode2literal(enode const * n) const {
            SASSERT(n->is_bool());
            return n == m_false_enode ? false_literal : literal(enode2bool_var(n));
        }                                                   

        unsigned get_num_bool_vars() const {
            return m_b_internalized_stack.size();
        }

        bool_var_data & get_bdata(bool_var v) {
            return m_bdata[v];
        }

        bool_var_data const & get_bdata(bool_var v) const {
            return m_bdata[v];
        }
        
        lbool get_lit_assignment(unsigned lit_idx) const {
            return static_cast<lbool>(m_assignment[lit_idx]);
        }

        lbool get_assignment(literal l) const {
            return get_lit_assignment(l.index());
        }

        lbool get_assignment(bool_var v) const {
            return get_assignment(literal(v));
        }

        literal_vector const & assigned_literals() const { 
            return m_assigned_literals; 
        }

        lbool get_assignment(expr * n) const;

        // Similar to get_assignment, but returns l_undef if n is not internalized.
        lbool find_assignment(expr * n) const;

        lbool get_assignment(enode * n) const;

        void get_assignments(expr_ref_vector& assignments);

        b_justification get_justification(bool_var v) const {
            return get_bdata(v).m_justification;
        }

        bool has_th_justification(bool_var v, theory_id th_id) const {
            b_justification js = get_justification(v);
            return js.get_kind() == b_justification::JUSTIFICATION && js.get_justification()->get_from_theory() == th_id;
        }

        int get_random_value() {
            return m_random();
        }

        bool is_searching() const {
            return m_searching;
        }

        svector<double> const & get_activity_vector() const {
            return m_activity;
        }

        double get_activity(bool_var v) const {
            return m_activity[v];
        }

        void set_activity(bool_var v, double & act) {
            m_activity[v] = act;
        }

        bool is_assumption(bool_var v) const {
            return get_bdata(v).m_assumption;
        }

        bool is_assumption(literal l) const {
            return is_assumption(l.var());
        }

        bool is_marked(bool_var v) const {
            return get_bdata(v).m_mark;
        }

        void set_mark(bool_var v) {
            SASSERT(!is_marked(v));
            get_bdata(v).m_mark = true;
        }

        void unset_mark(bool_var v) {
            SASSERT(is_marked(v));
            get_bdata(v).m_mark = false;
        }

        /**
           \brief Return the scope level when v was assigned.
        */
        unsigned get_assign_level(bool_var v) const {
            return get_bdata(v).m_scope_lvl;
        }

        unsigned get_assign_level(literal l) const {
            return get_assign_level(l.var());
        }
        
        /**
           \brief Return the scope level when v was internalized.
        */
        unsigned get_intern_level(bool_var v) const {
            return get_bdata(v).get_intern_level();
        }

        theory * get_theory(theory_id th_id) const {
            return m_theories.get_plugin(th_id);
        }
        
        ptr_vector<theory>::const_iterator begin_theories() const {
            return m_theories.begin();
        }

        ptr_vector<theory>::const_iterator end_theories() const {
            return m_theories.end();
        }

        unsigned get_scope_level() const {
            return m_scope_lvl;
        }

        unsigned get_base_level() const {
            return m_base_lvl; 
        }

        bool at_base_level() const {
            return m_scope_lvl == m_base_lvl;
        }

        unsigned get_search_level() const {
            return m_search_lvl;
        }

        bool at_search_level() const {
            return m_scope_lvl == m_search_lvl;
        }

        bool tracking_assumptions() const {
            return m_search_lvl > m_base_lvl;
        }

        expr * bool_var2expr(bool_var v) const {
            return m_bool_var2expr[v]; 
        }
        
        void literal2expr(literal l, expr_ref & result) const {
            if (l == true_literal) 
                result = m_manager.mk_true();
            else if (l == false_literal)
                result = m_manager.mk_false();
            else if (l.sign())
                result = m_manager.mk_not(bool_var2expr(l.var()));
            else
                result = bool_var2expr(l.var());
        }

        bool is_true(enode const * n) const {
            return n == m_true_enode;
        }

        bool is_false(enode const * n) const {
            return n == m_false_enode;
        }

        unsigned get_num_enodes_of(func_decl const * decl) const {
            unsigned id = decl->get_decl_id();
            return id < m_decl2enodes.size() ? m_decl2enodes[id].size() : 0;
        }

        enode_vector::const_iterator begin_enodes_of(func_decl const * decl) const {
            unsigned id = decl->get_decl_id();
            return id < m_decl2enodes.size() ? m_decl2enodes[id].begin() : 0;
        }
        
        enode_vector::const_iterator end_enodes_of(func_decl const * decl) const {
            unsigned id = decl->get_decl_id();
            return id < m_decl2enodes.size() ? m_decl2enodes[id].end() : 0;
        }

        ptr_vector<enode>::const_iterator begin_enodes() const {
            return m_enodes.begin();
        }

        ptr_vector<enode>::const_iterator end_enodes() const {
            return m_enodes.end();
        }

        unsigned get_generation(quantifier * q) const {
            return m_qmanager->get_generation(q);
        }

        /**
           \brief Return true if the logical context internalized universal quantifiers.
        */
        bool internalized_quantifiers() const {
            return !m_qmanager->empty();
        }

        /**
           \brief Return true if the logical context internalized or will internalize universal quantifiers.
        */
        bool has_quantifiers() const {
            return m_asserted_formulas.has_quantifiers();
        }

        fingerprint * add_fingerprint(void * data, unsigned data_hash, unsigned num_args, enode * const * args) {
            return m_fingerprints.insert(data, data_hash, num_args, args);
        }

        theory_id get_var_theory(bool_var v) const {
            return get_bdata(v).get_theory();
        }

        friend class set_var_theory_trail;
        void set_var_theory(bool_var v, theory_id tid);

        // -----------------------------------
        //
        // Backtracking support
        //
        // -----------------------------------
    protected:
        typedef ptr_vector<trail<context> >   trail_stack;
        trail_stack                           m_trail_stack;
#ifdef Z3DEBUG
        bool                                  m_trail_enabled;
#endif

    public:
        template<typename TrailObject>
        void push_trail(const TrailObject & obj) {
            SASSERT(m_trail_enabled);
            m_trail_stack.push_back(new (m_region) TrailObject(obj));
        }

        void push_trail_ptr(trail<context> * ptr) {
            m_trail_stack.push_back(ptr);
        }

    protected:

        unsigned                    m_scope_lvl;
        unsigned                    m_base_lvl;
        unsigned                    m_search_lvl; // It is greater than m_base_lvl when assumptions are used.  Otherwise, it is equals to m_base_lvl
        struct scope {
            unsigned                m_assigned_literals_lim;
            unsigned                m_trail_stack_lim;
            unsigned                m_aux_clauses_lim;
            unsigned                m_justifications_lim;
            unsigned                m_units_to_reassert_lim;
        };
        struct base_scope {
            unsigned                m_lemmas_lim;
            unsigned                m_simp_qhead_lim;
            unsigned                m_inconsistent;
        };

        svector<scope>              m_scopes;
        svector<base_scope>         m_base_scopes;

        void push_scope();

        unsigned pop_scope_core(unsigned num_scopes);
        
        void pop_scope(unsigned num_scopes);

        void undo_trail_stack(unsigned old_size);

        void unassign_vars(unsigned old_lim);

        void remove_watch_literal(clause * cls, unsigned idx);

        void remove_lit_occs(clause * cls);

        void remove_cls_occs(clause * cls);

        void mark_as_deleted(clause * cls);

        void del_clause(clause * cls);

        void del_clauses(clause_vector & v, unsigned old_size);

        void del_justifications(ptr_vector<justification> & justifications, unsigned old_lim);

        bool is_unit_clause(clause const * c) const;

        bool is_empty_clause(clause const * c) const;

        void cache_generation(unsigned new_scope_lvl);
        
        void cache_generation(clause const * cls, unsigned new_scope_lvl);

        void cache_generation(unsigned num_lits, literal const * lits, unsigned new_scope_lvl);

        void cache_generation(expr * n, unsigned new_scope_lvl);
        
        void reset_cache_generation();

        void reinit_clauses(unsigned num_scopes, unsigned num_bool_vars);

        void reassert_units(unsigned units_to_reassert_lim);

        // -----------------------------------
        //
        // Internalization 
        //
        // -----------------------------------
    public:
        bool b_internalized(expr const * n) const {
            return get_bool_var_of_id_option(n->get_id()) != null_bool_var;
        }
        
        bool lit_internalized(expr const * n) const {
            return m_manager.is_false(n) || (m_manager.is_not(n) ? b_internalized(to_app(n)->get_arg(0)) : b_internalized(n));
        }

        bool e_internalized(expr const * n) const {
            return m_app2enode.get(n->get_id(), 0) != 0;
        }

        unsigned get_num_b_internalized() const { 
            return m_b_internalized_stack.size();
        }

        expr * get_b_internalized(unsigned idx) const {
            return  m_b_internalized_stack.get(idx);
        }

        unsigned get_num_e_internalized() const { 
            return m_e_internalized_stack.size();
        }

        expr * get_e_internalized(unsigned idx) const {
            return  m_e_internalized_stack.get(idx);
        }

        /**
           \brief Return the position (in the assignment stack) of the decision literal at the given scope level.
        */
        unsigned get_decision_literal_pos(unsigned scope_lvl) const {
            SASSERT(scope_lvl > m_base_lvl);
            return m_scopes[scope_lvl - 1].m_assigned_literals_lim;
        }

    protected:
        unsigned m_generation; //!< temporary variable used during internalization

    public:
        bool binary_clause_opt_enabled() const {
            return !m_manager.proofs_enabled() && m_fparams.m_binary_clause_opt;
        }
    protected:
        bool_var_data & get_bdata(expr const * n) {
            return get_bdata(get_bool_var(n));
        }

        bool_var_data const & get_bdata(expr const * n) const {
            return get_bdata(get_bool_var(n));
        }

        typedef std::pair<expr *, bool> expr_bool_pair;

        void ts_visit_child(expr * n, bool gate_ctx, svector<int> & tcolors, svector<int> & fcolors, svector<expr_bool_pair> & todo, bool & visited);

        bool ts_visit_children(expr * n, bool gate_ctx, svector<int> & tcolors, svector<int> & fcolors, svector<expr_bool_pair> & todo);
        
        void top_sort_expr(expr * n, svector<expr_bool_pair> & sorted_exprs);
        
        void assert_default(expr * n, proof * pr);

        void assert_distinct(app * n, proof * pr);

        void internalize_formula(expr * n, bool gate_ctx);

        void internalize_eq(app * n, bool gate_ctx);

        void internalize_distinct(app * n, bool gate_ctx);

        bool internalize_theory_atom(app * n, bool gate_ctx);

        void internalize_quantifier(quantifier * q, bool gate_ctx);

        void internalize_formula_core(app * n, bool gate_ctx);

        void set_merge_tf(enode * n, bool_var v, bool is_new_var);

        friend class set_enode_flag_trail;

    public:
        void set_enode_flag(bool_var v, bool is_new_var);

    protected:
        void internalize_term(app * n);

        void internalize_ite_term(app * n);
        
        bool internalize_theory_term(app * n);

        void internalize_uninterpreted(app * n);

        friend class mk_bool_var_trail;
        class mk_bool_var_trail : public trail<context> {
        public:
            virtual void undo(context & ctx) { ctx.undo_mk_bool_var(); }
        };
        mk_bool_var_trail   m_mk_bool_var_trail;

        void undo_mk_bool_var();

        friend class mk_enode_trail;
        class mk_enode_trail : public trail<context> {
        public:
            virtual void undo(context & ctx) { ctx.undo_mk_enode(); }
        };

        mk_enode_trail   m_mk_enode_trail;

        void undo_mk_enode();

        void apply_sort_cnstr(app * term, enode * e);

        bool simplify_aux_clause_literals(unsigned & num_lits, literal * lits, literal_buffer & simp_lits);

        bool simplify_aux_lemma_literals(unsigned & num_lits, literal * lits);

        void mark_for_reinit(clause * cls, unsigned scope_lvl, bool reinternalize_atoms);
        
        unsigned get_max_iscope_lvl(unsigned num_lits, literal const * lits) const;

        bool use_binary_clause_opt(literal l1, literal l2, bool lemma) const;

        int select_learned_watch_lit(clause const * cls) const;

        int select_watch_lit(clause const * cls, int starting_at) const;

        void add_watch_literal(clause * cls, unsigned idx);

        proof * mk_clause_def_axiom(unsigned num_lits, literal * lits, expr * root_gate);

    public:
        void mk_gate_clause(unsigned num_lits, literal * lits);

        void mk_gate_clause(literal l1, literal l2);

        void mk_gate_clause(literal l1, literal l2, literal l3);

        void mk_gate_clause(literal l1, literal l2, literal l3, literal l4);

    protected:
        void mk_root_clause(unsigned num_lits, literal * lits, proof * pr);

        void mk_root_clause(literal l1, literal l2, proof * pr);

        void mk_root_clause(literal l1, literal l2, literal l3, proof * pr);

        void add_and_rel_watches(app * n);

        void add_or_rel_watches(app * n);
        
        void add_ite_rel_watches(app * n);

        void mk_not_cnstr(app * n);

        void mk_and_cnstr(app * n);

        void mk_or_cnstr(app * n);

        void mk_iff_cnstr(app * n);

        void mk_ite_cnstr(app * n);
        
        bool lit_occs_enabled() const { return m_fparams.m_phase_selection==PS_OCCURRENCE; }

        void add_lit_occs(clause * cls);
    public:
        void internalize(expr * n, bool gate_ctx);

        void internalize(expr * n, bool gate_ctx, unsigned generation);

        clause * mk_clause(unsigned num_lits, literal * lits, justification * j, clause_kind k = CLS_AUX, clause_del_eh * del_eh = 0);

        void mk_clause(literal l1, literal l2, justification * j);

        void mk_clause(literal l1, literal l2, literal l3, justification * j);

        void mk_th_axiom(theory_id tid, unsigned num_lits, literal * lits, unsigned num_params = 0, parameter * params = 0);

        void mk_th_axiom(theory_id tid, literal l1, literal l2, unsigned num_params = 0, parameter * params = 0);

        void mk_th_axiom(theory_id tid, literal l1, literal l2, literal l3, unsigned num_params = 0, parameter * params = 0);


        bool_var mk_bool_var(expr * n);
        
        enode * mk_enode(app * n, bool suppress_args, bool merge_tf, bool cgc_enabled);

        void attach_th_var(enode * n, theory * th, theory_var v);

        template<typename Justification>
        justification * mk_justification(Justification const & j) {
            justification * js = new (m_region) Justification(j);
            SASSERT(js->in_region());
            if (js->has_del_eh()) 
                m_justifications.push_back(js);
            return js;
        }

        // -----------------------------------
        //
        // Engine
        //
        // -----------------------------------
    protected:
        lbool              m_last_search_result;
        failure            m_last_search_failure;
        ptr_vector<theory> m_incomplete_theories; //!< theories that failed to produce a model
        bool               m_searching;
        ptr_vector<expr>   m_assumption_core;
        unsigned           m_num_conflicts;
        unsigned           m_num_conflicts_since_restart;
        unsigned           m_num_conflicts_since_lemma_gc;
        unsigned           m_restart_threshold;
        unsigned           m_restart_outer_threshold;
        unsigned           m_luby_idx; 
        double             m_agility;
        unsigned           m_lemma_gc_threshold;
        
        void assign_core(literal l, b_justification j, bool decision = false);
        void trace_assign(literal l, b_justification j, bool decision) const;

    public:
        void assign(literal l, b_justification j, bool decision = false) {
            SASSERT(l != false_literal);
            SASSERT(l != null_literal);
            switch (get_assignment(l)) {
            case l_false:
                set_conflict(j, ~l);
                break;
            case l_undef:
                assign_core(l, j, decision);
                break;
            case l_true:
                return;
            }
        }

        void assign(literal l, justification * j, bool decision = false) {
            assign(l, j ? b_justification(j) : b_justification::mk_axiom(), decision);
        }

        friend class set_true_first_trail;
        void set_true_first_flag(bool_var v);
        
        bool try_true_first(bool_var v) const { return get_bdata(v).try_true_first(); }

        bool assume_eq(enode * lhs, enode * rhs);

        bool is_shared(enode * n) const;

        void assign_eq(enode * lhs, enode * rhs, eq_justification const & js) {
            push_eq(lhs, rhs, js);
        }

        /**
           \brief Force the given phase next time we case split v.
           This method has no effect if phase caching is disabled.
        */
        void force_phase(bool_var v, bool phase) {
            bool_var_data & d   = get_bdata(v);
            d.m_phase_available = true;
            d.m_phase           = phase;
        }

        void force_phase(literal l) { 
            force_phase(l.var(), !l.sign());
        }

        bool contains_instance(quantifier * q, unsigned num_bindings, enode * const * bindings);

        bool add_instance(quantifier * q, app * pat, unsigned num_bindings, enode * const * bindings, unsigned max_generation, 
                          unsigned min_top_generation, unsigned max_top_generation, ptr_vector<enode> & used_enodes);

        void set_global_generation(unsigned generation) { m_generation = generation; }

#ifdef Z3DEBUG
        bool slow_contains_instance(quantifier const * q, unsigned num_bindings, enode * const * bindings) const {
            return m_fingerprints.slow_contains(q, q->get_id(), num_bindings, bindings);
        }
#endif

    protected:
        void push_new_th_eq(theory_id th, theory_var lhs, theory_var rhs);

        void push_new_th_diseq(theory_id th, theory_var lhs, theory_var rhs);

        friend class add_eq_trail;

        void add_eq(enode * n1, enode * n2, eq_justification js);

        void remove_parents_from_cg_table(enode * r1);

        void reinsert_parents_into_cg_table(enode * r1, enode * r2, enode * n1, enode * n2, eq_justification js);

        void invert_trans(enode * n);

        theory_var get_closest_var(enode * n, theory_id th_id);

        void merge_theory_vars(enode * r2, enode * r1, eq_justification js);

        void propagate_bool_enode_assignment(enode * r1, enode * r2, enode * n1, enode * n2);

        void propagate_bool_enode_assignment_core(enode * source, enode * target);

        void undo_add_eq(enode * r1, enode * n1, unsigned r2_num_parents);

        void restore_theory_vars(enode * r2, enode * r1);

        void push_eq(enode * lhs, enode * rhs, eq_justification const & js) {
            SASSERT(lhs != rhs);
            m_eq_propagation_queue.push_back(new_eq(lhs, rhs, js));
        }

        void push_new_congruence(enode * n1, enode * n2, bool used_commutativity) {
            SASSERT(n1->m_cg == n2);
            // if (is_relevant(n1)) mark_as_relevant(n2);
            push_eq(n1, n2, eq_justification::mk_cg(used_commutativity));
        }

        void add_diseq(enode * n1, enode * n2);

        void assign_quantifier(quantifier * q);

        void set_conflict(b_justification js, literal not_l); 

        void set_conflict(b_justification js) {
            set_conflict(js, null_literal);
        }

    public:
        void set_conflict(justification * js) {
            SASSERT(js);
            set_conflict(b_justification(js));
        }

        bool inconsistent() const {
            return m_conflict != null_b_justification;
        }

        unsigned get_num_conflicts() const {
            return m_num_conflicts;
        }

        static bool is_eq(enode const * n1, enode const * n2) { return n1->get_root() == n2->get_root(); }

        bool is_diseq(enode * n1, enode * n2) const;

        bool is_diseq_slow(enode * n1, enode * n2) const;

        bool is_ext_diseq(enode * n1, enode * n2, unsigned depth);

        enode * get_enode_eq_to(func_decl * f, unsigned num_args, enode * const * args);

    protected:
        bool decide();

        void update_phase_cache_counter();

#define ACTIVITY_LIMIT 1e100
#define INV_ACTIVITY_LIMIT 1e-100

        void rescale_bool_var_activity();
        
    public:
        void inc_bvar_activity(bool_var v) {
            double & act = m_activity[v];
            act += m_bvar_inc;
            if (act > ACTIVITY_LIMIT) 
                rescale_bool_var_activity();
            m_case_split_queue->activity_increased_eh(v);
        }

    protected:

        void decay_bvar_activity() {
            m_bvar_inc *= m_fparams.m_inv_decay;
        }

        bool simplify_clause(clause * cls);

        unsigned simplify_clauses(clause_vector & clauses, unsigned starting_at);

        void simplify_clauses();

        /**
           \brief Return true if the give clause is justifying some literal.
        */
        bool is_justifying(clause * cls) const {
            for (unsigned i = 0; i < 2; i++) {
                b_justification js;
                js = get_justification(cls->get_literal(i).var());
                if (js.get_kind() == b_justification::CLAUSE && js.get_clause() == cls)
                    return true;
            }
            return false;
        }
        
        bool can_delete(clause * cls) const {
            if (cls->in_reinit_stack())
                return false;
            return !is_justifying(cls);
        }

        void del_inactive_lemmas();

        void del_inactive_lemmas1();

        void del_inactive_lemmas2();

        bool more_than_k_unassigned_literals(clause * cls, unsigned k);

        void internalize_assertions();

        void assert_assumption(expr * a);

        bool validate_assumptions(unsigned num_assumptions, expr * const * assumptions);

        void init_assumptions(unsigned num_assumptions, expr * const * assumptions);
        
        void reset_assumptions();

        void mk_unsat_core();

        void validate_unsat_core();

        void init_search();

        void end_search();

        lbool search();

        void inc_limits();

        void tick(unsigned & counter) const;

        lbool bounded_search();
        
        final_check_status final_check();
        
        void check_proof(proof * pr);

        void forget_phase_of_vars_in_current_level();

        virtual bool resolve_conflict();

        // -----------------------------------
        //
        // Propagation
        //
        // -----------------------------------
    protected:
        bool bcp();

        bool propagate_eqs();

        bool propagate_atoms();

        void push_new_th_diseqs(enode * r, theory_var v, theory * th);

        void propagate_bool_var_enode(bool_var v);

        bool is_relevant_core(expr * n) const { return m_relevancy_propagator->is_relevant(n); }

    public:
        // event handler for relevancy_propagator class
        void relevant_eh(expr * n); 

        bool is_relevant(expr * n) const {
            return !relevancy() || is_relevant_core(n);
        }

        bool is_relevant(enode * n) const {
            return is_relevant(n->get_owner());
        }

        bool is_relevant(bool_var v) const {
            return is_relevant(bool_var2expr(v));
        }

        bool is_relevant(literal l) const {
            SASSERT(l != true_literal && l != false_literal);
            return is_relevant(l.var());
        }

        void mark_as_relevant(expr * n) { m_relevancy_propagator->mark_as_relevant(n); m_relevancy_propagator->propagate(); }

        void mark_as_relevant(enode * n) { mark_as_relevant(n->get_owner()); }

        void mark_as_relevant(bool_var v) { mark_as_relevant(bool_var2expr(v)); }
        
        void mark_as_relevant(literal l) { mark_as_relevant(l.var()); }
        
        template<typename Eh>
        relevancy_eh * mk_relevancy_eh(Eh const & eh) {
            return m_relevancy_propagator->mk_relevancy_eh(eh);
        }

        void add_relevancy_eh(expr * source, relevancy_eh * eh) { m_relevancy_propagator->add_handler(source, eh); }
        void add_relevancy_dependency(expr * source, expr * target) { m_relevancy_propagator->add_dependency(source, target); }
        void add_rel_watch(literal l, relevancy_eh * eh) { m_relevancy_propagator->add_watch(bool_var2expr(l.var()), !l.sign(), eh); }
        void add_rel_watch(literal l, expr * n) { m_relevancy_propagator->add_watch(bool_var2expr(l.var()), !l.sign(), n); }

    protected:
        lbool get_assignment_core(expr * n) const;

        void propagate_relevancy(unsigned qhead);

        bool propagate_theories();

        void propagate_th_eqs();

        void propagate_th_diseqs();
            
        bool can_theories_propagate() const;
        
        bool propagate();

    public:
        bool can_propagate() const;

        // -----------------------------------
        //
        // Model checking... (must be improved)
        //
        // -----------------------------------
    public:
        bool get_value(enode * n, expr_ref & value);

        // -----------------------------------
        //
        // Pretty Printing 
        //
        // -----------------------------------
    protected:
        ast_mark m_pp_visited;

        ast_mark & get_pp_visited() const {  return const_cast<ast_mark&>(m_pp_visited); }

    public:
        void display_enode_defs(std::ostream & out) const;

        void display_bool_var_defs(std::ostream & out) const;

        void display_asserted_formulas(std::ostream & out) const;

        void display_literal(std::ostream & out, literal l) const;

        void display_detailed_literal(std::ostream & out, literal l) const { l.display(out, m_manager, m_bool_var2expr.c_ptr()); }

        void display_literal_info(std::ostream & out, literal l) const;

        void display_literals(std::ostream & out, unsigned num_lits, literal const * lits) const;

        void display_literals(std::ostream & out, literal_vector const& lits) const {
            display_literals(out, lits.size(), lits.c_ptr());
        }

        void display_literal_verbose(std::ostream & out, literal lit) const;

        void display_literals_verbose(std::ostream & out, unsigned num_lits, literal const * lits) const;

        void display_literals_verbose(std::ostream & out, literal_vector const& lits) const {
            display_literals_verbose(out, lits.size(), lits.c_ptr());
        }

        void display_watch_list(std::ostream & out, literal l) const;

        void display_watch_lists(std::ostream & out) const;

        void display_clause_detail(std::ostream & out, clause const * cls) const;

        void display_clause(std::ostream & out, clause const * cls) const;

        void display_clauses(std::ostream & out, ptr_vector<clause> const & v) const;

        void display_binary_clauses(std::ostream & out) const;

        void display_assignment(std::ostream & out) const;
        
        void display_eqc(std::ostream & out) const;

        void display_app_enode_map(std::ostream & out) const;

        void display_expr_bool_var_map(std::ostream & out) const;

        void display_relevant_exprs(std::ostream & out) const;

        void display_theories(std::ostream & out) const;

        void display_eq_detail(std::ostream & out, enode * n) const;

        void display_parent_eqs(std::ostream & out, enode * n) const;

        void display_hot_bool_vars(std::ostream & out) const;

        void display_lemma_as_smt_problem(std::ostream & out, unsigned num_antecedents, literal const * antecedents, literal consequent = false_literal, symbol const& logic = symbol::null) const;

        void display_lemma_as_smt_problem(unsigned num_antecedents, literal const * antecedents, literal consequent = false_literal, symbol const& logic = symbol::null) const;
        void display_lemma_as_smt_problem(std::ostream & out, unsigned num_antecedents, literal const * antecedents, 
                                          unsigned num_antecedent_eqs, enode_pair const * antecedent_eqs, 
                                          literal consequent = false_literal, symbol const& logic = symbol::null) const;

        void display_lemma_as_smt_problem(unsigned num_antecedents, literal const * antecedents, 
                                          unsigned num_antecedent_eqs, enode_pair const * antecedent_eqs, 
                                          literal consequent = false_literal, symbol const& logic = symbol::null) const;

        void display_assignment_as_smtlib2(std::ostream& out, symbol const& logic = symbol::null) const; 

        void display_normalized_enodes(std::ostream & out) const;

        void display_enodes_lbls(std::ostream & out) const;

        void display_decl2enodes(std::ostream & out) const;

        void display_subexprs_info(std::ostream & out, expr * n) const;

        void display_var_occs_histogram(std::ostream & out) const;

        void display_num_min_occs(std::ostream & out) const;

        void display_profile_res_sub(std::ostream & out) const;

        void display_profile(std::ostream & out) const;

        void display(std::ostream& out, b_justification j) const;

        // -----------------------------------
        //
        // Debugging support
        //
        // -----------------------------------
    protected:
#ifdef Z3DEBUG
        bool is_watching_clause(literal l, clause const * cls) const;

        bool check_clause(clause const * cls) const;

        bool check_clauses(clause_vector const & v) const;

        bool check_watch_list(literal l) const;

        bool check_watch_list(unsigned l_idx) const;

        bool check_bin_watch_lists() const;

        bool check_enode(enode * n) const;

        bool check_enodes() const;

        bool check_invariant() const;

        bool check_eqc_bool_assignment() const;
        
        bool check_missing_clause_propagation(clause_vector const & v) const;

        bool check_missing_bin_clause_propagation() const;

        bool check_missing_eq_propagation() const;
        
        bool check_missing_congruence() const;

        bool check_missing_bool_enode_propagation() const;

        bool check_missing_propagation() const;

        bool check_relevancy(expr_ref_vector const & v) const;

        bool check_relevancy() const;

        bool check_bool_var_vector_sizes() const;

        bool check_th_diseq_propagation() const;

        bool check_missing_diseq_conflict() const;

        bool check_lit_occs(literal l) const;

        bool check_lit_occs() const;
#endif
        // -----------------------------------
        //
        // Introspection
        //
        // -----------------------------------
        unsigned get_lemma_avg_activity() const;
        void display_literal_num_occs(std::ostream & out) const;
        void display_num_assigned_literals_per_lvl(std::ostream & out) const;

        // -----------------------------------
        //
        // Auxiliary
        //
        // -----------------------------------
        void init();
        void flush();
        config_mode get_config_mode(bool use_static_features) const;
        virtual void setup_context(bool use_static_features);
        void setup_components(void);
        void pop_to_base_lvl();
        void pop_to_search_lvl();
#ifdef Z3DEBUG
        bool already_internalized_theory(theory * th) const;
        bool already_internalized_theory_core(theory * th, expr_ref_vector const & s) const;
#endif
        bool check_preamble(bool reset_cancel);
        lbool check_finalize(lbool r);

        // -----------------------------------
        //
        // API
        //
        // -----------------------------------
        void assert_expr_core(expr * e, proof * pr);

        // copy plugins into a fresh context.
        void copy_plugins(context& src, context& dst);

        static literal translate_literal(
            literal lit, context& src_ctx, context& dst_ctx,
            vector<bool_var> b2v, ast_translation& tr);

        u_map<uint_set> m_antecedents;
        void extract_fixed_consequences(unsigned idx, obj_map<expr, expr*>& var2val, uint_set const& assumptions, expr_ref_vector& conseq);
        
<<<<<<< HEAD
        void delete_unfixed(obj_map<expr, expr*>& var2val, expr_ref_vector& unfixed);
=======
        unsigned delete_unfixed(obj_map<expr, expr*>& var2val, expr_ref_vector& unfixed);

        unsigned extract_fixed_eqs(obj_map<expr, expr*>& var2val, expr_ref_vector& conseq);
>>>>>>> 491b3b34

        expr_ref antecedent2fml(uint_set const& ante);


    public:
        context(ast_manager & m, smt_params & fp, params_ref const & p = params_ref());


        virtual ~context();

        /**
           \brief Return a new context containing the same theories and simplifier plugins, but with an empty
           set of assertions.

           If l == 0, then the logic of this context is used in the new context.
           If p == 0, then this->m_params is used
        */
        context * mk_fresh(symbol const * l = 0,  smt_params * p = 0);

        static void copy(context& src, context& dst);

        /**
           \brief Translate context to use new manager m.
         */

        app * mk_eq_atom(expr * lhs, expr * rhs);

        bool set_logic(symbol const& logic) { return m_setup.set_logic(logic); }

        void register_plugin(simplifier_plugin * s);

        void register_plugin(theory * th);

        void assert_expr(expr * e);

        void assert_expr(expr * e, proof * pr);

        void push();

        void pop(unsigned num_scopes);

        lbool check(unsigned num_assumptions = 0, expr * const * assumptions = 0, bool reset_cancel = true);        

        lbool get_consequences(expr_ref_vector const& assumptions, expr_ref_vector const& vars, expr_ref_vector& conseq, expr_ref_vector& unfixed);
        
        lbool setup_and_check(bool reset_cancel = true);
        
        // return 'true' if assertions are inconsistent.
        bool reduce_assertions(); 

        bool resource_limits_exceeded();

        failure get_last_search_failure() const;

        proof * get_proof();

        void get_relevant_labels(expr* cnstr, buffer<symbol> & result);

        void get_relevant_labeled_literals(bool at_lbls, expr_ref_vector & result);

        void get_relevant_literals(expr_ref_vector & result);

        void get_guessed_literals(expr_ref_vector & result);

        void internalize_assertion(expr * n, proof * pr, unsigned generation);

        void internalize_instance(expr * body, proof * pr, unsigned generation) {
            internalize_assertion(body, pr, generation);
            if (relevancy())
                m_case_split_queue->internalize_instance_eh(body, generation);
        }

        bool already_internalized() const { return m_e_internalized_stack.size() > 2 || m_b_internalized_stack.size() > 1; }
        
        unsigned get_unsat_core_size() const {
            return m_unsat_core.size();
        }
        
        expr * get_unsat_core_expr(unsigned idx) const {
            return m_unsat_core.get(idx);
        }
        
        void get_model(model_ref & m) const;

        bool update_model(bool refinalize);

        void get_proto_model(proto_model_ref & m) const;

        bool validate_model();
        
        unsigned get_num_asserted_formulas() const { return m_asserted_formulas.get_num_formulas(); }

        unsigned get_asserted_formulas_last_level() const { return m_asserted_formulas.get_formulas_last_level(); }

        expr * get_asserted_formula(unsigned idx) const { return m_asserted_formulas.get_formula(idx); }
        
        proof * get_asserted_formula_proof(unsigned idx) const { return m_asserted_formulas.get_formula_proof(idx); }
        
        expr * const * get_asserted_formulas() const { return m_asserted_formulas.get_formulas(); }
        
        proof * const * get_asserted_formula_proofs() const { return m_asserted_formulas.get_formula_proofs(); }

        void get_assumptions_core(ptr_vector<expr> & result);

        void get_assertions(ptr_vector<expr> & result) { m_asserted_formulas.get_assertions(result); }

        void display(std::ostream & out) const;

        void display_unsat_core(std::ostream & out) const;

        void collect_statistics(::statistics & st) const;
        
        void display_statistics(std::ostream & out) const;
        void display_istatistics(std::ostream & out) const;

        // -----------------------------------
        //
        // Macros
        //
        // -----------------------------------
    public:
        unsigned get_num_macros() const { return m_asserted_formulas.get_num_macros(); }
        unsigned get_first_macro_last_level() const { return m_asserted_formulas.get_first_macro_last_level(); }
        func_decl * get_macro_func_decl(unsigned i) const { return m_asserted_formulas.get_macro_func_decl(i); }
        func_decl * get_macro_interpretation(unsigned i, expr_ref & interp) const { return m_asserted_formulas.get_macro_interpretation(i, interp); }
        quantifier * get_macro_quantifier(func_decl * f) const { return m_asserted_formulas.get_macro_quantifier(f); }
        void insert_macro(func_decl * f, quantifier * m, proof * pr) { m_asserted_formulas.insert_macro(f, m, pr); }
    };

};

#endif /* SMT_CONTEXT_H_ */
<|MERGE_RESOLUTION|>--- conflicted
+++ resolved
@@ -1347,13 +1347,9 @@
         u_map<uint_set> m_antecedents;
         void extract_fixed_consequences(unsigned idx, obj_map<expr, expr*>& var2val, uint_set const& assumptions, expr_ref_vector& conseq);
         
-<<<<<<< HEAD
-        void delete_unfixed(obj_map<expr, expr*>& var2val, expr_ref_vector& unfixed);
-=======
         unsigned delete_unfixed(obj_map<expr, expr*>& var2val, expr_ref_vector& unfixed);
 
         unsigned extract_fixed_eqs(obj_map<expr, expr*>& var2val, expr_ref_vector& conseq);
->>>>>>> 491b3b34
 
         expr_ref antecedent2fml(uint_set const& ante);
 
