/*++
Copyright (c) 2013 Microsoft Corporation

Module Name:

    theory_card.cpp

Abstract:

    Cardinality theory plugin.

Author:

    Nikolaj Bjorner (nbjorner) 2013-11-05

Notes:

   - Uses cutting plane simplification on 'k' for repeated literals.
     In other words, if the gcd of the multiplicity of literals in c3
     is g, then divide through by g and truncate k.
   
     Example:
        ((_ at-most 3) x1 x1 x2 x2) == ((_ at-most 1) x1 x2)

   - When number of conflicts exceeds n*log(n), 
     then create a sorting circuit.
     where n is the arity of the cardinality constraint.

   - TBD: add conflict resolution
     The idea is that if cardinality constraints c1, c2
     are repeatedly asserted together, then 
     resolve them into combined cardinality constraint c3
     
     c1 /\ c2 -> c3
    
     That is, during a propagation, assignment or conflict resolution
     step track cutting-planes.

   - TBD: profile overhead of (re)creating sorting circuits.
     Possibly delay creating them until restart.

   - TBD: deal with integer overflows.

   - 

--*/

#include "theory_card.h"
#include "smt_context.h"
#include "ast_pp.h"
#include "sorting_network.h"

namespace smt {
    
    theory_card::theory_card(ast_manager& m):
        theory(m.mk_family_id("card")),
        m_util(m)
    {}

    theory_card::~theory_card() {
        reset_eh();
    }

    theory * theory_card::mk_fresh(context * new_ctx) { 
        return alloc(theory_card, new_ctx->get_manager()); 
    }

    bool theory_card::internalize_atom(app * atom, bool gate_ctx) {
        context& ctx   = get_context();
        ast_manager& m = get_manager();
        unsigned num_args = atom->get_num_args();
        SASSERT(m_util.is_at_most_k(atom) || m_util.is_le(atom));
        int k = m_util.get_k(atom);


        if (ctx.b_internalized(atom)) {
            return false;
        }

        m_stats.m_num_predicates++;

        TRACE("card", tout << "internalize: " << mk_pp(atom, m) << "\n";);

        SASSERT(!ctx.b_internalized(atom));
        bool_var abv = ctx.mk_bool_var(atom);

        card* c = alloc(card, m, atom, abv, k, get_compilation_threshold(atom));
        
        for (unsigned i = 0; i < num_args; ++i) {
            expr* arg = atom->get_arg(i);
            if (!ctx.b_internalized(arg)) {
                ctx.internalize(arg, false);
            }
            bool_var bv;
            bool has_bv = false;
            if (!m.is_not(arg) && ctx.b_internalized(arg)) {
                bv = ctx.get_bool_var(arg);
                
                if (null_theory_var == ctx.get_var_theory(bv)) {
                    ctx.set_var_theory(bv, get_id());
                    has_bv = true;
                }
                else if (get_id() == ctx.get_var_theory(bv)) {
                    has_bv = true;
                }
            }
            // pre-processing should better remove negations under cardinality.
            // assumes relevancy level = 2 or 0.
            if (!has_bv) {
                expr_ref tmp(m), fml(m);
                tmp = m.mk_fresh_const("card_proxy",m.mk_bool_sort());
                fml = m.mk_iff(tmp, arg);
                ctx.internalize(fml, false);
                SASSERT(ctx.b_internalized(tmp));
                bv = ctx.get_bool_var(tmp);
                SASSERT(null_theory_var == ctx.get_var_theory(bv));
                ctx.set_var_theory(bv, get_id());
                literal lit(ctx.get_bool_var(fml));
                ctx.mk_th_axiom(get_id(), 1, &lit);
                ctx.mark_as_relevant(tmp);
            }
            int coeff = m_util.get_le_coeff(atom, i);
            c->m_args.push_back(std::make_pair(bv, coeff));
        }
        add_card(c);
        return true;
    }

    void theory_card::add_watch(bool_var bv, card* c) {
        ptr_vector<card>* cards;
        if (!m_watch.find(bv, cards)) {
            cards = alloc(ptr_vector<card>);
            m_watch.insert(bv, cards);
        }
        cards->push_back(c);
        m_watch_trail.push_back(bv);
    }

    static unsigned gcd(unsigned a, unsigned b) {
        while (a != b) {
            if (a == 0) return b;
            if (b == 0) return a;
            SASSERT(a != 0 && b != 0);
            if (a < b) {
                b %= a;
            }
            else {
                a %= b;
            }
        }
        return a;
    }

    void theory_card::add_card(card* c) {
        bool_var abv = c->m_bv;
        arg_t& args = c->m_args;

        // sort and coalesce arguments:
        std::sort(args.begin(), args.end());
        for (unsigned i = 0; i + 1 < args.size(); ++i) {
            if (args[i].first == args[i+1].first) {
                args[i].second += args[i+1].second;
                for (unsigned j = i+1; j + 1 < args.size(); ++j) {
                    args[j] = args[j+1];
                }
                args.resize(args.size()-1);
            }
            if (args[i].second == 0) {
                for (unsigned j = i; j + 1 < args.size(); ++j) {
                    args[j] = args[j+1];
                }
                args.resize(args.size()-1);                
            }
        }
        // apply cutting plane reduction:
        if (!args.empty()) {
            unsigned g = abs(args[0].second);
            for (unsigned i = 1; g > 1 && i < args.size(); ++i) {
                g = gcd(g, abs(args[i].second));
            }
            if (g > 1) {
                int k = c->m_k;
                if (k >= 0) {
                    c->m_k /= g;
                }
                else {
                    // watch out for truncation semantcs for k < 0!
                    k = abs(k);
                    k += (k % g);
                    k /= g;
                    c->m_k = -k;
                }
                for (unsigned i = 0; i < args.size(); ++i) {
                    args[i].second /= g;
                }                
            }
        }        
        
        int min = 0, max = 0;
        for (unsigned i = 0; i < args.size(); ++i) {            
            // update min and max:
            int inc = args[i].second;
            if (inc > 0) {
                max += inc;
            }
            else {
                SASSERT(inc < 0);
                min += inc;
            }
            // add watch literals:
            add_watch(args[i].first, c);
        }
        c->m_current_min = c->m_abs_min = min;
        c->m_current_max = c->m_abs_max = max;
        m_cards.insert(abv, c);
        m_cards_trail.push_back(abv);
    }

    void theory_card::collect_statistics(::statistics& st) const {
        st.update("pb axioms", m_stats.m_num_axioms);
        st.update("pb propagations", m_stats.m_num_propagations);
        st.update("pb predicates", m_stats.m_num_predicates);        
        st.update("pb compilations", m_stats.m_num_compiles);
    }
    
    void theory_card::reset_eh() {
        
        // m_watch;
        u_map<ptr_vector<card>*>::iterator it = m_watch.begin(), end = m_watch.end();
        for (; it != end; ++it) {
            dealloc(it->m_value);
        }
        u_map<card*>::iterator itc = m_cards.begin(), endc = m_cards.end();
        for (; itc != endc; ++itc) {
            dealloc(itc->m_value);
        }
        m_watch.reset();
        m_cards.reset();
        m_cards_trail.reset();
        m_cards_lim.reset();
        m_watch_trail.reset();
        m_watch_lim.reset();
        m_stats.reset();
    }

    void theory_card::update_min_max(bool_var v, bool is_true, card& c) {
        context& ctx = get_context();
        ast_manager& m = get_manager();
        arg_t const& args = c.m_args;
        int inc = find_inc(v, args);
        int& min = c.m_current_min;
        int& max = c.m_current_max;
        int  k = c.m_k;
        // inc > 0 &  is_true -> min += inc
        // inc < 0 &  is_true -> max += inc
        // inc > 0 & !is_true -> max -= inc
        // inc < 0 & !is_true -> min -= inc
        
        if (inc > 0 && is_true) {
            ctx.push_trail(value_trail<context, int>(min));
            min += inc;
        }
        else if (inc < 0 && is_true) {
            ctx.push_trail(value_trail<context, int>(max));
            max += inc;
        }
        else if (inc > 0 && !is_true) {
            ctx.push_trail(value_trail<context, int>(max));
            max -= inc;
        }
        else {
            ctx.push_trail(value_trail<context, int>(min));
            min -= inc;
        }
        // invariant min <= max
        SASSERT(min <= max);
    }

    void theory_card::assign_use(bool_var v, bool is_true, card& c) {
        update_min_max(v, is_true, c);        
        propagate_assignment(c);
    }

    lbool theory_card::inc_min(int inc, lbool val) {
        if (inc > 0) {
            return val;
        }
        else if (inc < 0) {
            return ~val;
        }
        else {
            return l_undef;
        }
    }

    lbool theory_card::dec_max(int inc, lbool val) {
        if (inc > 0) {
            return ~val;
        }
        else if (inc < 0) {
            return val;
        }
        else {
            return l_undef;
        }
    }

    int theory_card::accumulate_min(literal_vector& lits, card& c) {
        context& ctx = get_context();
        int k = c.m_k;
        arg_t const& args = c.m_args;
        int curr_min = c.m_abs_min;
        for (unsigned i = 0; i < args.size() && curr_min <= k; ++i) {
            bool_var bv = args[i].first;
            int inc = args[i].second;
            lbool val = ctx.get_assignment(bv);
            if (inc_min(inc, val) == l_true) {
                curr_min += abs(inc);
                lits.push_back(literal(bv, val == l_true));
            }
        }
        return curr_min;
    }    

    int theory_card::get_max_delta(card& c) {
        if (m_util.is_at_most_k(c.m_app)) {
            return 1;
        }
        int max = 0;
        context& ctx = get_context();
        for (unsigned i = 0; i < c.m_args.size(); ++i) {
            if (c.m_args[i].second > max && ctx.get_assignment(c.m_args[i].first) == l_undef) {
                max = c.m_args[i].second;
            }
        }
        return max;
    }


    int theory_card::accumulate_max(literal_vector& lits, card& c) {
        context& ctx = get_context();
        arg_t const& args = c.m_args;
        int k = c.m_k;
        int curr_max = c.m_abs_max;
        for (unsigned i = 0; i < args.size() && k < curr_max; ++i) {
            bool_var bv = args[i].first;
            int inc = args[i].second;
            lbool val = ctx.get_assignment(bv);
            if (dec_max(inc, val) == l_true) {
                curr_max -= abs(inc);
                lits.push_back(literal(bv, val == l_true));
            }
        }
        return curr_max;
    }

    void theory_card::propagate_assignment(card& c) {
        if (c.m_compiled) {
            return;
        }
        if (should_compile(c)) {
            compile_at_most(c);
            return;
        }
        context& ctx = get_context();
        ast_manager& m = get_manager();
        arg_t const& args = c.m_args; 
        bool_var abv = c.m_bv;
        int min = c.m_current_min;
        int max = c.m_current_max;
        int k = c.m_k;

        TRACE("card", 
              tout << mk_pp(c.m_app, m) << " min: " 
              << min << " max: " << max << "\n";);

        //
        // if min >  k && abv != l_false -> force abv false
        // if max <= k && abv != l_true  -> force abv true
        // if min == k && abv == l_true  -> force positive 
        //                                  unassigned literals false
        // if max == k + 1 && abv == l_false -> force negative 
        //                                  unassigned literals false
        //
        lbool aval = ctx.get_assignment(abv);
        if (min > k && aval != l_false) {
            literal_vector& lits = get_lits();
            int curr_min = accumulate_min(lits, c);
            SASSERT(curr_min > k);
            add_assign(c, lits, ~literal(abv));                    
        }
        else if (max <= k && aval != l_true) {
            literal_vector& lits = get_lits();
            int curr_max = accumulate_max(lits, c);
            SASSERT(curr_max <= k);
            add_assign(c, lits, literal(abv));
        }                
<<<<<<< HEAD
        // min + min_increment > k
        else if (min == k && aval == l_true) {
=======
        else if (min <= k && k < min + get_max_delta(c) && aval == l_true) {
>>>>>>> 0acf331e
            literal_vector& lits = get_lits();
            lits.push_back(~literal(abv));
            int curr_min = accumulate_min(lits, c);
            if (curr_min > k) {
                add_clause(c, lits);
            }
            else {
<<<<<<< HEAD
                // curr_min + min_increment > k
                SASSERT(curr_min == k);
=======
>>>>>>> 0acf331e
                for (unsigned i = 0; i < args.size(); ++i) {
                    bool_var bv = args[i].first;
                    int inc = args[i].second;
                    if (curr_min + inc > k && inc_min(inc, ctx.get_assignment(bv)) == l_undef) {
                        add_assign(c, lits, literal(bv, inc > 0));
                    }
                }
            }
        }
<<<<<<< HEAD
        // k < max && ... ?
        else if (max == k + 1 && aval == l_false) {
=======
        else if (max - get_max_delta(c) <= k && k < max && aval == l_false) {
>>>>>>> 0acf331e
            literal_vector& lits = get_lits();
            lits.push_back(literal(abv));
            int curr_max = accumulate_max(lits, c);
            if (curr_max <= k) {
                add_clause(c, lits);
            }
            else {
                for (unsigned i = 0; i < args.size(); ++i) {
                    bool_var bv = args[i].first;
                    int inc = args[i].second;
                    if (curr_max - abs(inc) <= k && dec_max(inc, ctx.get_assignment(bv)) == l_undef) {
                        add_assign(c, lits, literal(bv, inc < 0));
                    }
                }
            }
        }
#if 0
        else if (aval == l_true) {
            SASSERT(min < k);
            literal_vector& lits = get_lits();
            int curr_min = accumulate_min(lits, c);
            bool all_inc = curr_min == k;
            unsigned num_incs = 0;
            for (unsigned i = 0; all_inc && i < args.size(); ++i) {
                bool_var bv = args[i].first;
                int inc = args[i].second;
                if (inc_min(inc, ctx.get_assignment(bv)) == l_undef) {
                    all_inc = inc + min > k;
                    num_incs++;
                }
            }
            if (num_incs > 0) {
                std::cout << "missed T propgations " << num_incs << "\n";
            }
        }
        else if (aval == l_false) {
            literal_vector& lits = get_lits();
            lits.push_back(literal(abv));
            int curr_max = accumulate_max(lits, c);
            bool all_dec = curr_max > k;
            unsigned num_decs = 0;
            for (unsigned i = 0; all_dec && i < args.size(); ++i) {
                bool_var bv = args[i].first;
                int inc = args[i].second;
                if (dec_max(inc, ctx.get_assignment(bv)) == l_undef) {
                    all_dec = inc + max <= k;
                    num_decs++;
                }
            }
            if (num_decs > 0) {
                std::cout << "missed F propgations " << num_decs << "\n";
            }
        }
#endif
    }

    void theory_card::assign_eh(bool_var v, bool is_true) {
        context& ctx = get_context();
        ast_manager& m = get_manager();
        ptr_vector<card>* cards = 0;
        card* c = 0;
        TRACE("card", tout << "assign: " << mk_pp(ctx.bool_var2expr(v), m) << " <- " << is_true << "\n";);

        if (m_watch.find(v, cards)) {
            for (unsigned i = 0; i < cards->size(); ++i) {
                assign_use(v, is_true, *(*cards)[i]);
            }
        }
        if (m_cards.find(v, c)) {
            propagate_assignment(*c);
        }
    }

    int theory_card::find_inc(bool_var bv, svector<std::pair<bool_var, int> >const& vars) {
        unsigned mid = vars.size()/2;
        unsigned lo = 0;
        unsigned hi = vars.size()-1;
        while (lo < hi) {            
            if (vars[mid].first == bv) {
                return vars[mid].second;
            }
            else if (vars[mid].first < bv) {
                lo = mid;
                mid += (hi-mid)/2 + 1;
            }
            else {
                hi = mid;
                mid = (mid-lo)/2 + lo;
            }
        }
        SASSERT(vars[mid].first == bv);
        return vars[mid].second;
    }

    struct theory_card::sort_expr {
        theory_card& th;
        context&     ctx;
        ast_manager& m;
        expr_ref_vector m_trail;
        sort_expr(theory_card& th):
            th(th), 
            ctx(th.get_context()), 
            m(th.get_manager()), 
            m_trail(m) {}
        typedef expr* T;
        typedef expr_ref_vector vector;

        T mk_ite(T a, T b, T c) { 
            if (m.is_true(a)) {
                return b;
            }
            if (m.is_false(a)) {
                return c;
            }
            if (b == c) {
                return b;
            }
            m_trail.push_back(m.mk_ite(a, b, c));
            return m_trail.back();
        }

        T mk_le(T a, T b) {
            return mk_ite(b, a, m.mk_true());
        }

        T mk_default() {
            return m.mk_false();
        }       

        literal internalize(card& ca, expr* e) {
            obj_map<expr, literal> cache;
            for (unsigned i = 0; i < ca.m_args.size(); ++i) {
                bool_var bv = ca.m_args[i].first;
                cache.insert(ctx.bool_var2expr(bv), literal(bv));
            }
            cache.insert(m.mk_false(), false_literal);
            cache.insert(m.mk_true(),  true_literal);
            ptr_vector<expr> todo;
            todo.push_back(e);
            expr *a, *b, *c;
            literal la, lb, lc;
            while (!todo.empty()) {
                expr* t = todo.back();
                if (cache.contains(t)) {
                    todo.pop_back();
                    continue;
                }
                VERIFY(m.is_ite(t, a, b, c));
                unsigned sz = todo.size();
                if (!cache.find(a, la)) {
                    todo.push_back(a);
                }
                if (!cache.find(b, lb)) {
                    todo.push_back(b);
                }
                if (!cache.find(c, lc)) {
                    todo.push_back(c);
                }
                if (sz != todo.size()) {
                    continue;
                }
                todo.pop_back();
                cache.insert(t, mk_ite(ca, t, la, lb, lc));                
            }
            return cache.find(e);
        }

        literal mk_ite(card& ca, expr* t, literal a, literal b, literal c) {
            if (a == true_literal) {
                return b;
            }
            else if (a == false_literal) {
                return c;
            }
            else if (b == true_literal && c == false_literal) {
                return a;
            }
            else if (b == false_literal && c == true_literal) {
                return ~a;
            }
            else if (b == c) {
                return b;
            }
            else {                
                expr_ref p(m);
                expr* r;
                if (ca.m_replay.find(t, r)) {
                    p = r;
                }
                else {
                    p = m.mk_fresh_const("s", m.mk_bool_sort());
                    ca.m_replay.insert(t, p);
                    ca.m_trail.push_back(p);
                }
                literal l;
                if (ctx.b_internalized(p)) {
                    l = literal(ctx.get_bool_var(p));
                }
                else {
                    l = literal(ctx.mk_bool_var(p));
                }
                add_clause(~l, ~a,  b);
                add_clause(~l,  a,  c);
                add_clause(l,  ~a, ~b);
                add_clause(l,   a, ~c);
                TRACE("card", tout << p << " ::= (if ";
                      ctx.display_detailed_literal(tout, a);
                      ctx.display_detailed_literal(tout << " ", b);
                      ctx.display_detailed_literal(tout << " ", c);
                      tout << ")\n";);
                return l;
            }
        }


        // auxiliary clauses don't get garbage collected.
        void add_clause(literal a, literal b, literal c) {
            literal_vector& lits = th.get_lits();
            if (a != null_literal) lits.push_back(a); 
            if (b != null_literal) lits.push_back(b); 
            if (c != null_literal) lits.push_back(c);         
            justification* js = 0;
            TRACE("card",
                  ctx.display_literals_verbose(tout, lits.size(), lits.c_ptr()); tout << "\n";);
            ctx.mk_clause(lits.size(), lits.c_ptr(), js, CLS_AUX, 0);
        }            

        void add_clause(literal l1, literal l2) {
            add_clause(l1, l2, null_literal);
        }

    };

    unsigned theory_card::get_compilation_threshold(app* a) {
        if (!m_util.is_at_most_k(a)) { 
            return UINT_MAX;
        }
        unsigned num_args = a->get_num_args();
        unsigned log = 1, n = 1;
        while (n <= num_args) {
            ++log;
            n *= 2;
        }
        TRACE("card", tout << "threshold:" << (num_args*log) << "\n";);
        return num_args*log;
    }

    bool theory_card::should_compile(card& c) {
#if 1
        return false;
#else
        if (!m_util.is_at_most_k(c.m_app)) {
            return false;
        }
        return c.m_num_propagations >= c.m_compilation_threshold;
#endif
    }

    void theory_card::compile_at_most(card& c) {
        ++m_stats.m_num_compiles;
        ast_manager& m = get_manager();
        context& ctx = get_context();
        app* a = c.m_app;
        SASSERT(m_util.is_at_most_k(a)); 
        literal atmostk;
        int k = m_util.get_k(a);
        unsigned num_args = ca.m_args.size();

        sort_expr se(*this);
        if (k >= static_cast<int>(num_args)) {
            atmostk = true_literal;
        }
        else if (k < 0) {
            atmostk = false_literal;
        }
        else {
            sorting_network<sort_expr> sn(se);
            expr_ref_vector in(m), out(m);
            for (unsigned i = 0; i < num_args; ++i) {
                in.push_back(ctx.bool_var2expr(c.m_args[i].first));
            }
            sn(in, out);
            atmostk = ~se.internalize(c, out[k].get()); // k'th output is 0.
            TRACE("card", tout << "~atmost: " << mk_pp(out[k].get(), m) << "\n";);
        }
        literal thl = literal(c.m_bv);
        se.add_clause(~thl, atmostk);
        se.add_clause(thl, ~atmostk);
        TRACE("card", tout << mk_pp(a, m) << "\n";);
        // auxiliary clauses get removed when popping scopes.
        // we have to recompile the circuit after back-tracking.
        ctx.push_trail(value_trail<context, bool>(c.m_compiled));
        c.m_compiled = true;
    }


    void theory_card::init_search_eh() {
        
    }

    void theory_card::push_scope_eh() {
        m_watch_lim.push_back(m_watch_trail.size());
        m_cards_lim.push_back(m_cards_trail.size());
    }

    void theory_card::pop_scope_eh(unsigned num_scopes) {
        unsigned sz = m_watch_lim[m_watch_lim.size()-num_scopes];
        while (m_watch_trail.size() > sz) {
            ptr_vector<card>* cards = 0;
            VERIFY(m_watch.find(m_watch_trail.back(), cards));
            SASSERT(cards && !cards->empty());
            cards->pop_back();
            m_watch_trail.pop_back();
        }
        m_watch_lim.resize(m_watch_lim.size()-num_scopes);
        sz = m_cards_lim[m_cards_lim.size()-num_scopes];
        while (m_cards_trail.size() > sz) {
            SASSERT(m_cards.contains(m_cards_trail.back()));
            m_cards.remove(m_cards_trail.back());
            m_cards_trail.pop_back();
        }
        m_cards_lim.resize(m_cards_lim.size()-num_scopes);
    }


    literal_vector& theory_card::get_lits() {
        m_literals.reset();
        return m_literals;
    }

    void theory_card::add_assign(card& c, literal_vector const& lits, literal l) {
        literal_vector ls;
        ++c.m_num_propagations;
        m_stats.m_num_propagations++;
        context& ctx = get_context();
        for (unsigned i = 0; i < lits.size(); ++i) {
            ls.push_back(~lits[i]);
        }
        ctx.assign(l, ctx.mk_justification(theory_propagation_justification(get_id(), ctx.get_region(), ls.size(), ls.c_ptr(), l)));
    }
    
                   

    void theory_card::add_clause(card& c, literal_vector const& lits) {
        ++c.m_num_propagations;
        m_stats.m_num_axioms++;
        context& ctx = get_context();
        TRACE("card", tout << "#prop:" << c.m_num_propagations << " - "; ctx.display_literals_verbose(tout, lits.size(), lits.c_ptr()); tout << "\n";);
        justification* js = 0;
        ctx.mk_clause(lits.size(), lits.c_ptr(), js, CLS_AUX_LEMMA, 0);
        IF_VERBOSE(2, ctx.display_literals_verbose(verbose_stream(), 
                                                   lits.size(), lits.c_ptr());
                   verbose_stream() << "\n";);
        // ctx.mk_th_axiom(get_id(), lits.size(), lits.c_ptr());
    }
}<|MERGE_RESOLUTION|>--- conflicted
+++ resolved
@@ -395,12 +395,7 @@
             SASSERT(curr_max <= k);
             add_assign(c, lits, literal(abv));
         }                
-<<<<<<< HEAD
-        // min + min_increment > k
-        else if (min == k && aval == l_true) {
-=======
         else if (min <= k && k < min + get_max_delta(c) && aval == l_true) {
->>>>>>> 0acf331e
             literal_vector& lits = get_lits();
             lits.push_back(~literal(abv));
             int curr_min = accumulate_min(lits, c);
@@ -408,11 +403,6 @@
                 add_clause(c, lits);
             }
             else {
-<<<<<<< HEAD
-                // curr_min + min_increment > k
-                SASSERT(curr_min == k);
-=======
->>>>>>> 0acf331e
                 for (unsigned i = 0; i < args.size(); ++i) {
                     bool_var bv = args[i].first;
                     int inc = args[i].second;
@@ -422,12 +412,7 @@
                 }
             }
         }
-<<<<<<< HEAD
-        // k < max && ... ?
-        else if (max == k + 1 && aval == l_false) {
-=======
         else if (max - get_max_delta(c) <= k && k < max && aval == l_false) {
->>>>>>> 0acf331e
             literal_vector& lits = get_lits();
             lits.push_back(literal(abv));
             int curr_max = accumulate_max(lits, c);
@@ -694,7 +679,7 @@
         SASSERT(m_util.is_at_most_k(a)); 
         literal atmostk;
         int k = m_util.get_k(a);
-        unsigned num_args = ca.m_args.size();
+        unsigned num_args = c.m_args.size();
 
         sort_expr se(*this);
         if (k >= static_cast<int>(num_args)) {
