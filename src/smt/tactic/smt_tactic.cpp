--- conflicted
+++ resolved
@@ -144,21 +144,10 @@
     };
 
 
-<<<<<<< HEAD
-    virtual void operator()(goal_ref const & in,
-                            goal_ref_buffer & result) {
+    void operator()(goal_ref const & in,
+                    goal_ref_buffer & result) override {
         try {
             IF_VERBOSE(10, verbose_stream() << "(smt.tactic start)\n";);
-=======
-    void operator()(goal_ref const & in,
-                    goal_ref_buffer & result,
-                    model_converter_ref & mc,
-                    proof_converter_ref & pc,
-                    expr_dependency_ref & core) override {
-        try {
-            IF_VERBOSE(10, verbose_stream() << "(smt.tactic start)\n";);
-            mc = nullptr; pc = nullptr; core = nullptr;
->>>>>>> fc719a5e
             SASSERT(in->is_well_sorted());
             ast_manager & m = in->m();
             TRACE("smt_tactic", tout << this << "\nAUTO_CONFIG: " << fparams().m_auto_config << " HIDIV0: " << fparams().m_hi_div0 << " "
@@ -227,16 +216,11 @@
                     model_ref md;
                     m_ctx->get_model(md);
                     buffer<symbol> r;
-<<<<<<< HEAD
                     m_ctx->get_relevant_labels(0, r);
                     labels_vec rv;
                     rv.append(r.size(), r.c_ptr());
                     model_converter_ref mc;
                     mc = model_and_labels2model_converter(md.get(), rv);
-=======
-                    m_ctx->get_relevant_labels(nullptr, r);
-                    mc = model_and_labels2model_converter(md.get(), r);
->>>>>>> fc719a5e
                     mc = concat(fmc.get(), mc.get());
                     in->add(mc.get());
                 }
@@ -285,15 +269,10 @@
                             model_ref md;
                             m_ctx->get_model(md);
                             buffer<symbol> r;
-<<<<<<< HEAD
                             m_ctx->get_relevant_labels(0, r);
                             labels_vec rv;
                             rv.append(r.size(), r.c_ptr());
                             in->add(model_and_labels2model_converter(md.get(), rv));
-=======
-                            m_ctx->get_relevant_labels(nullptr, r);
-                            mc = model_and_labels2model_converter(md.get(), r);
->>>>>>> fc719a5e
                         }
                         return;
                     default:
