--- conflicted
+++ resolved
@@ -90,7 +90,6 @@
     case OP_FPA_IS_NEGATIVE: SASSERT(num_args == 1); st = mk_is_negative(args[0], result); break;
     case OP_FPA_IS_POSITIVE: SASSERT(num_args == 1); st = mk_is_positive(args[0], result); break;
 
-<<<<<<< HEAD
     case OP_FPA_FP:        SASSERT(num_args == 3); st = mk_fp(args[0], args[1], args[2], result); break;    
     case OP_FPA_TO_FP:     SASSERT(np == 2); st = mk_to_fp(params[0], params[1], num_args, args, result); break;
     case OP_FPA_TO_FP_UNSIGNED: SASSERT(num_args == 2); SASSERT(np == 2); st = mk_to_fp_unsigned(params[0], params[1], args[0], args[1], result); break;
@@ -98,15 +97,6 @@
     case OP_FPA_TO_SBV:    SASSERT(num_args == 2); SASSERT(np == 1); st = mk_to_sbv(params[0], args[0], args[1], result); break;
     case OP_FPA_TO_IEEE_BV: SASSERT(num_args == 1); SASSERT(np == 1); st = mk_to_ieee_bv(params[0], args[0], result); break;
     case OP_FPA_TO_REAL:   SASSERT(num_args == 1); st = mk_to_real(args[0], result); break;    
-=======
-    case OP_FPA_FP:        SASSERT(num_args == 3); st = mk_fp(args[0], args[1], args[2], result); break;
-    case OP_FPA_TO_FP:     st = mk_to_fp(f, num_args, args, result); break;
-    case OP_FPA_TO_FP_UNSIGNED: SASSERT(num_args == 2); st = mk_to_fp_unsigned(f, args[0], args[1], result); break;
-    case OP_FPA_TO_UBV:    SASSERT(num_args == 2); st = mk_to_ubv(f, args[0], args[1], result); break;
-    case OP_FPA_TO_SBV:    SASSERT(num_args == 2); st = mk_to_sbv(f, args[0], args[1], result); break;
-    case OP_FPA_TO_IEEE_BV: SASSERT(num_args == 1); st = mk_to_ieee_bv(f, args[0], result); break;
-    case OP_FPA_TO_REAL:   SASSERT(num_args == 1); st = mk_to_real(args[0], result); break;
->>>>>>> 63ea2c4d
 
     case OP_FPA_INTERNAL_MIN_I:
     case OP_FPA_INTERNAL_MAX_I:
@@ -114,21 +104,13 @@
     case OP_FPA_INTERNAL_MAX_UNSPECIFIED:
         SASSERT(num_args == 2); st = BR_FAILED; break;
 
-<<<<<<< HEAD
+    case OP_FPA_INTERNAL_RM:
+        SASSERT(num_args == 1); st = mk_rm(args[0], result); break;
     case OP_FPA_INTERNAL_TO_UBV_UNSPECIFIED: 
         SASSERT(num_args == 0); SASSERT(np == 1); st = mk_to_ubv_unspecified(params[0], result); break;
     case OP_FPA_INTERNAL_TO_SBV_UNSPECIFIED:
         SASSERT(num_args == 0); SASSERT(np == 1); st = mk_to_sbv_unspecified(params[0], result); break;
     case OP_FPA_INTERNAL_TO_REAL_UNSPECIFIED: 
-=======
-    case OP_FPA_INTERNAL_RM:
-        SASSERT(num_args == 1); st = mk_rm(args[0], result); break;
-    case OP_FPA_INTERNAL_TO_UBV_UNSPECIFIED:
-        SASSERT(num_args == 0); st = mk_to_ubv_unspecified(f, result); break;
-    case OP_FPA_INTERNAL_TO_SBV_UNSPECIFIED:
-        SASSERT(num_args == 0); st = mk_to_sbv_unspecified(f, result); break;
-    case OP_FPA_INTERNAL_TO_REAL_UNSPECIFIED:
->>>>>>> 63ea2c4d
         SASSERT(num_args == 0); st = mk_to_real_unspecified(result); break;
 
     case OP_FPA_INTERNAL_BVWRAP:
@@ -311,22 +293,12 @@
     return BR_FAILED;
 }
 
-<<<<<<< HEAD
 br_status fpa_rewriter::mk_to_fp_unsigned(parameter const& p1, parameter const& p2, expr * arg1, expr * arg2, expr_ref & result) {
     SASSERT(p1.is_int());
     SASSERT(p2.is_int());
     bv_util bu(m());    
     unsigned ebits = p1.get_int();
     unsigned sbits = p2.get_int();
-=======
-br_status fpa_rewriter::mk_to_fp_unsigned(func_decl * f, expr * arg1, expr * arg2, expr_ref & result) {
-    SASSERT(f->get_num_parameters() == 2);
-    SASSERT(f->get_parameter(0).is_int());
-    SASSERT(f->get_parameter(1).is_int());
-    bv_util bu(m());
-    unsigned ebits = f->get_parameter(0).get_int();
-    unsigned sbits = f->get_parameter(1).get_int();
->>>>>>> 63ea2c4d
     mpf_rounding_mode rmv;
     rational r;
     unsigned bvs;
@@ -807,16 +779,9 @@
     return BR_FAILED;
 }
 
-<<<<<<< HEAD
 br_status fpa_rewriter::mk_to_ubv(parameter const& p, expr * arg1, expr * arg2, expr_ref & result) {
     SASSERT(p.is_int());    
     int bv_sz = p.get_int();
-=======
-br_status fpa_rewriter::mk_to_ubv(func_decl * f, expr * arg1, expr * arg2, expr_ref & result) {
-    SASSERT(f->get_num_parameters() == 1);
-    SASSERT(f->get_parameter(0).is_int());
-    int bv_sz = f->get_parameter(0).get_int();
->>>>>>> 63ea2c4d
     mpf_rounding_mode rmv;
     scoped_mpf v(m_fm);
 
@@ -846,16 +811,9 @@
     return BR_FAILED;
 }
 
-<<<<<<< HEAD
 br_status fpa_rewriter::mk_to_sbv(parameter const& p, expr * arg1, expr * arg2, expr_ref & result) {
     SASSERT(p.is_int());    
     int bv_sz = p.get_int();
-=======
-br_status fpa_rewriter::mk_to_sbv(func_decl * f, expr * arg1, expr * arg2, expr_ref & result) {
-    SASSERT(f->get_num_parameters() == 1);
-    SASSERT(f->get_parameter(0).is_int());
-    int bv_sz = f->get_parameter(0).get_int();
->>>>>>> 63ea2c4d
     mpf_rounding_mode rmv;
     scoped_mpf v(m_fm);
 
