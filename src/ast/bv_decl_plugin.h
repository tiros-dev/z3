--- conflicted
+++ resolved
@@ -234,12 +234,7 @@
 
     func_decl * mk_mkbv(unsigned arity, sort * const * domain);
 
-<<<<<<< HEAD
-    
-=======
-    bool get_int2bv_size(unsigned num_parameters, parameter const * parameters, int & result);
-
->>>>>>> 12458b1a
+
     func_decl * mk_num_decl(unsigned num_parameters, parameter const * parameters, unsigned arity);
 
     void get_offset_term(app * a, expr * & t, rational & offset) const;
@@ -271,10 +266,8 @@
 
     virtual expr * get_some_value(sort * s);
 
-<<<<<<< HEAD
     bool get_int2bv_size(unsigned num_parameters, parameter const * parameters, int & result);
 
-=======
     virtual bool is_considered_uninterpreted(func_decl * f) {
         if (f->get_family_id() != get_family_id())
             return false;
@@ -290,7 +283,6 @@
         }
         return false;
     }
->>>>>>> 12458b1a
 };
 
 class bv_recognizers {
