--- conflicted
+++ resolved
@@ -32,15 +32,9 @@
         m_used(false),
         m_frozen(false),
         m_reinit_stack(false),
-<<<<<<< HEAD
         m_inact_rounds(0),
         m_glue(255),
         m_psm(255) {
-=======
-        m_inact_rounds(0) {
-        m_psm = 0;
-        m_glue = 0;
->>>>>>> fc719a5e
         memcpy(m_lits, lits, sizeof(literal) * sz);
         mark_strengthened();
         SASSERT(check_approx());
