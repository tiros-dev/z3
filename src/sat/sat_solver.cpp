/*++
Copyright (c) 2011 Microsoft Corporation

Module Name:

    sat_solver.cpp

Abstract:

    SAT solver main class.

Author:

    Leonardo de Moura (leonardo) 2011-05-21.

Revision History:

--*/

#include "sat/sat_solver.h"
#include "sat/sat_integrity_checker.h"
#include "sat/sat_lookahead.h"
#include "util/luby.h"
#include "util/trace.h"
#include "util/max_cliques.h"
#include "util/gparams.h"

// define to update glue during propagation
#define UPDATE_GLUE

namespace sat {

    solver::solver(params_ref const & p, reslimit& l):
        m_rlimit(l),
        m_checkpoint_enabled(true),
        m_config(p),
        m_par(0),
        m_par_syncing_clauses(false),
        m_par_id(0),
        m_cleaner(*this),
        m_simplifier(*this, p),
        m_scc(*this, p),
        m_asymm_branch(*this, p),
        m_probing(*this, p),
        m_mus(*this),
        m_drat(*this),
        m_inconsistent(false),
        m_searching(false),
        m_num_frozen(0),
        m_activity_inc(128),
        m_case_split_queue(m_activity),
        m_qhead(0),
        m_scope_lvl(0),
        m_search_lvl(0),
        m_params(p) {
        init_reason_unknown();
        updt_params(p);
        m_conflicts_since_gc      = 0;
        m_conflicts_since_init    = 0;
        m_next_simplify           = 0;
        m_num_checkpoints         = 0;
        m_simplifications         = 0;
        m_cuber                   = nullptr;
        m_mc.set_solver(nullptr);
    }

    solver::~solver() {
        m_ext = 0;
        SASSERT(check_invariant());
        TRACE("sat", tout << "Delete clauses\n";);
        del_clauses(m_clauses.begin(), m_clauses.end());
        TRACE("sat", tout << "Delete learned\n";);
        del_clauses(m_learned.begin(), m_learned.end());
    }

    void solver::del_clauses(clause * const * begin, clause * const * end) {
        for (clause * const * it = begin; it != end; ++it) {
            m_cls_allocator.del_clause(*it);
        }
        ++m_stats.m_non_learned_generation;
    }

    void solver::set_extension(extension* ext) {
        m_ext = ext;
        if (ext) ext->set_solver(this);
    }

    void solver::copy(solver const & src) {
        pop_to_base_level();
        // create new vars
        if (num_vars() < src.num_vars()) {
            for (bool_var v = num_vars(); v < src.num_vars(); v++) {
                bool ext  = src.m_external[v] != 0;
                bool dvar = src.m_decision[v] != 0;
                VERIFY(v == mk_var(ext, dvar));
                if (src.was_eliminated(v)) {
                    m_eliminated[v] = true;
                }
                m_phase[v] = src.m_phase[v];
                m_prev_phase[v] = src.m_prev_phase[v];

#if 1
                // inherit activity:
                m_activity[v] = src.m_activity[v];
                m_case_split_queue.activity_changed_eh(v, false);
#endif
            }
        }

        //
        // register the extension before performing assignments.
        // the assignments may call back into the extension.
        //
        if (src.get_extension()) {
            m_ext = src.get_extension()->copy(this);
        }

        unsigned trail_sz = src.init_trail_size();
        for (unsigned i = 0; i < trail_sz; ++i) {
            assign(src.m_trail[i], justification());
        }

        // copy binary clauses 
        {
            unsigned sz = src.m_watches.size();
            for (unsigned l_idx = 0; l_idx < sz; ++l_idx) {
                literal l = ~to_literal(l_idx);
                if (src.was_eliminated(l.var())) continue;
                watch_list const & wlist = src.m_watches[l_idx];
                for (auto & wi : wlist) {
                    if (!wi.is_binary_clause())
                        continue;
                    literal l2 = wi.get_literal();
                    if (l.index() > l2.index() ||
                        src.was_eliminated(l2.var()))
                        continue;
                                        
                    watched w1(l2, wi.is_learned());
                    watched w2(l, wi.is_learned());
                    m_watches[(~l).index()].push_back(w1);
                    m_watches[(~l2).index()].push_back(w2);
                }
            }
        }

        {
            literal_vector buffer;
            // copy clauses
            for (clause* c : src.m_clauses) {
                buffer.reset();
                for (literal l : *c) buffer.push_back(l);
                clause* c1 = mk_clause_core(buffer);
                if (c1 && c->is_blocked()) {
                    c1->block();
                }
            }
            // copy high quality lemmas
            unsigned num_learned = 0;
            for (clause* c : src.m_learned) {
                if (c->glue() <= 2 || (c->size() <= 40 && c->glue() <= 8)) {
                    buffer.reset();
                    for (literal l : *c) buffer.push_back(l);
                    clause* c1 = mk_clause_core(buffer.size(), buffer.c_ptr(), true);
                    if (c1) {
                        ++num_learned;
                        c1->set_glue(c->glue());
                        c1->set_psm(c->psm());
                    }
                }
            }
            IF_VERBOSE(1, verbose_stream() << "(sat.copy :learned " << num_learned << ")\n";);
        }

        m_user_scope_literals.reset();
        m_user_scope_literals.append(src.m_user_scope_literals);

        m_mc = src.m_mc;
        m_stats.m_units = init_trail_size();
    }

    // -----------------------
    //
    // Variable & Clause creation
    //
    // -----------------------

    bool_var solver::mk_var(bool ext, bool dvar) {
        m_model_is_current = false;
        m_stats.m_mk_var++;
        bool_var v = m_level.size();
        m_watches.push_back(watch_list());
        m_watches.push_back(watch_list());
        m_assignment.push_back(l_undef);
        m_assignment.push_back(l_undef);
        m_justification.push_back(justification());
        m_decision.push_back(dvar);
        m_eliminated.push_back(false);
        m_external.push_back(ext);
        m_activity.push_back(0);
        m_level.push_back(UINT_MAX);
        m_mark.push_back(false);
        m_lit_mark.push_back(false);
        m_lit_mark.push_back(false);
        m_phase.push_back(PHASE_NOT_AVAILABLE);
        m_prev_phase.push_back(PHASE_NOT_AVAILABLE);
        m_assigned_since_gc.push_back(false);
        m_last_conflict.push_back(0);
        m_last_propagation.push_back(0);
        m_participated.push_back(0);
        m_canceled.push_back(0);
        m_reasoned.push_back(0);
        m_case_split_queue.mk_var_eh(v);
        m_simplifier.insert_elim_todo(v);
        SASSERT(!was_eliminated(v));
        return v;
    }

    void solver::set_non_external(bool_var v) {
        m_external[v] = 0;
    }

    void solver::set_external(bool_var v) {
        if (m_external[v] != 0) return;
        m_external[v] = 1;

        if (!m_ext) return;
        
        lbool val = value(v);

        switch (val) {
        case l_true: {
            m_ext->asserted(literal(v, false));
            break;
        }
        case l_false: {
            m_ext->asserted(literal(v, true));
            break;
        }
        default:
            break;
        }
    }

    void solver::mk_clause(unsigned num_lits, literal * lits, bool learned) {
        m_model_is_current = false;
        DEBUG_CODE({
            for (unsigned i = 0; i < num_lits; i++)
                SASSERT(m_eliminated[lits[i].var()] == false);
        });

        if (m_user_scope_literals.empty()) {
            mk_clause_core(num_lits, lits, learned);
        }
        else {
            m_aux_literals.reset();
            m_aux_literals.append(num_lits, lits);
            m_aux_literals.append(m_user_scope_literals);
            mk_clause_core(m_aux_literals.size(), m_aux_literals.c_ptr(), learned);
        }
    }

    void solver::mk_clause(literal l1, literal l2, bool learned) {
        literal ls[2] = { l1, l2 };
        mk_clause(2, ls, learned);
    }

    void solver::mk_clause(literal l1, literal l2, literal l3, bool learned) {
        literal ls[3] = { l1, l2, l3 };
        mk_clause(3, ls, learned);
    }

    void solver::del_clause(clause& c) {
        if (!c.is_learned()) {
            m_stats.m_non_learned_generation++;
        } 
        if (m_config.m_drat && !m_drat.is_cleaned(c)) {
            m_drat.del(c);
        }
        m_cls_allocator.del_clause(&c);        
        m_stats.m_del_clause++;
    }

    clause * solver::mk_clause_core(unsigned num_lits, literal * lits, bool learned) {
        TRACE("sat", tout << "mk_clause: " << mk_lits_pp(num_lits, lits) << (learned?" learned":" aux") << "\n";);
        if (!learned) {
            bool keep = simplify_clause(num_lits, lits);
            TRACE("sat_mk_clause", tout << "mk_clause (after simp), keep: " << keep << "\n" << mk_lits_pp(num_lits, lits) << "\n";);
            if (!keep) {
                return 0; // clause is equivalent to true.
            }
            ++m_stats.m_non_learned_generation;
        }
        
        switch (num_lits) {
        case 0:
            if (m_config.m_drat) m_drat.add();
            set_conflict(justification());
            return 0;
        case 1:
            assign(lits[0], justification());
            return 0;
        case 2:
            mk_bin_clause(lits[0], lits[1], learned);
            if (learned && m_par) m_par->share_clause(*this, lits[0], lits[1]);
            return 0;
        case 3:
            return mk_ter_clause(lits, learned);
        default:
            return mk_nary_clause(num_lits, lits, learned);
        }
    }

    void solver::mk_bin_clause(literal l1, literal l2, bool learned) {
        watched* w0 = find_binary_watch(get_wlist(~l1), l2);
        if (w0) {
            if (w0->is_learned() && !learned) {
                w0->set_not_learned();
            }            
            w0 = find_binary_watch(get_wlist(~l2), l1);
        }
        if (w0) {
            if (w0->is_learned() && !learned) {
                w0->set_not_learned();
            }            
            return;
        }
        if (m_config.m_drat) 
            m_drat.add(l1, l2, learned);
        if (propagate_bin_clause(l1, l2)) {
            if (at_base_lvl())
                return;
            if (!learned && !at_search_lvl()) 
                m_clauses_to_reinit.push_back(clause_wrapper(l1, l2));
        }
        m_stats.m_mk_bin_clause++;
        get_wlist(~l1).push_back(watched(l2, learned));
        get_wlist(~l2).push_back(watched(l1, learned));        
    }

    bool solver::propagate_bin_clause(literal l1, literal l2) {
        if (value(l2) == l_false) {
            m_stats.m_bin_propagate++;
            assign(l1, justification(l2));
            return true;
        }
        else if (value(l1) == l_false) {
            m_stats.m_bin_propagate++;
            assign(l2, justification(l1));
            return true;
        }
        return false;
    }

    void solver::push_reinit_stack(clause & c) {
        TRACE("sat_reinit", tout << "adding to reinit stack: " << c << "\n";);
        m_clauses_to_reinit.push_back(clause_wrapper(c));
        c.set_reinit_stack(true);
    }


    clause * solver::mk_ter_clause(literal * lits, bool learned) {
        m_stats.m_mk_ter_clause++;
        clause * r = m_cls_allocator.mk_clause(3, lits, learned);
        bool reinit = attach_ter_clause(*r);
        if (reinit && !learned) push_reinit_stack(*r);
        if (m_config.m_drat) m_drat.add(*r, learned);

        if (learned)
            m_learned.push_back(r);
        else
            m_clauses.push_back(r);
        return r;
    }

    bool solver::attach_ter_clause(clause & c) {
        bool reinit = false;
        m_watches[(~c[0]).index()].push_back(watched(c[1], c[2]));
        m_watches[(~c[1]).index()].push_back(watched(c[0], c[2]));
        m_watches[(~c[2]).index()].push_back(watched(c[0], c[1]));
        if (!at_base_lvl()) {
            if (value(c[1]) == l_false && value(c[2]) == l_false) {
                m_stats.m_ter_propagate++;
                assign(c[0], justification(c[1], c[2]));
                reinit = true;
            }
            else if (value(c[0]) == l_false && value(c[2]) == l_false) {
                m_stats.m_ter_propagate++;
                assign(c[1], justification(c[0], c[2]));
                reinit = true;
            }
            else if (value(c[0]) == l_false && value(c[1]) == l_false) {
                m_stats.m_ter_propagate++;
                assign(c[2], justification(c[0], c[1]));
                reinit = true;
            }
        }
        return reinit;
    }

    clause * solver::mk_nary_clause(unsigned num_lits, literal * lits, bool learned) {
        m_stats.m_mk_clause++;
        clause * r = m_cls_allocator.mk_clause(num_lits, lits, learned);
        SASSERT(!learned || r->is_learned());
        bool reinit = attach_nary_clause(*r);
        if (reinit && !learned) push_reinit_stack(*r);
        if (learned) {
            m_learned.push_back(r);
        }
        else {
            m_clauses.push_back(r);
        }
        if (m_config.m_drat) 
            m_drat.add(*r, learned);
        return r;
    }

    bool solver::attach_nary_clause(clause & c) {
        bool reinit = false;
        clause_offset cls_off = m_cls_allocator.get_offset(&c);
        if (!at_base_lvl()) {
            if (c.is_learned()) {
                unsigned w2_idx = select_learned_watch_lit(c);
                std::swap(c[1], c[w2_idx]);
            }
            else {
                unsigned w1_idx = select_watch_lit(c, 0);
                std::swap(c[0], c[w1_idx]);
                unsigned w2_idx = select_watch_lit(c, 1);
                std::swap(c[1], c[w2_idx]);
            }

            if (value(c[0]) == l_false) {
                m_stats.m_propagate++;
                assign(c[1], justification(cls_off));
                reinit = true;
            }
            else if (value(c[1]) == l_false) {
                m_stats.m_propagate++;
                assign(c[0], justification(cls_off));
                reinit = true;
            }
        }
        unsigned some_idx = c.size() >> 1;
        literal block_lit = c[some_idx];
        DEBUG_CODE(for (auto const& w : m_watches[(~c[0]).index()]) VERIFY(!w.is_clause() || w.get_clause_offset() != cls_off););
        DEBUG_CODE(for (auto const& w : m_watches[(~c[1]).index()]) VERIFY(!w.is_clause() || w.get_clause_offset() != cls_off););
        VERIFY(c[0] != c[1]);
        m_watches[(~c[0]).index()].push_back(watched(block_lit, cls_off));
        m_watches[(~c[1]).index()].push_back(watched(block_lit, cls_off));
        return reinit;
    }

    void solver::attach_clause(clause & c, bool & reinit) {
        SASSERT(c.size() > 2);
        reinit = false;
        if (c.size() == 3)
            reinit = attach_ter_clause(c);
        else
            reinit = attach_nary_clause(c);
    }

    /**
       \brief Select a watch literal starting the search at the given position.
       This method is only used for clauses created during the search.

       I use the following rules to select a watch literal.

       1- select a literal l in idx >= starting_at such that value(l) = l_true,
       and for all l' in idx' >= starting_at . value(l') = l_true implies lvl(l) <= lvl(l')

       The purpose of this rule is to make the clause inactive for as long as possible. A clause
       is inactive when it contains a literal assigned to true.

       2- if there isn't a literal assigned to true, then select an unassigned literal l in idx >= starting_at

       3- if there isn't a literal l in idx >= starting_at such that value(l) = l_true or
       value(l) = l_undef (that is, all literals at positions >= starting_at are assigned
       to false), then peek the literal l such that for all l' starting at starting_at
       lvl(l) >= lvl(l')

       Without rule 3, boolean propagation is incomplete, that is, it may miss possible propagations.

       \remark The method select_lemma_watch_lit is used to select the watch literal for regular learned clauses.
    */
    unsigned solver::select_watch_lit(clause const & cls, unsigned starting_at) const {
        SASSERT(cls.size() >= 2);
        unsigned min_true_idx  = UINT_MAX;
        unsigned max_false_idx = UINT_MAX;
        unsigned unknown_idx   = UINT_MAX;
        unsigned n = cls.size();
        for (unsigned i = starting_at; i < n; i++) {
            literal l   = cls[i];
            switch(value(l)) {
            case l_false:
                if (max_false_idx == UINT_MAX || lvl(l) > lvl(cls[max_false_idx]))
                    max_false_idx = i;
                break;
            case l_undef:
                unknown_idx = i;
                break;
            case l_true:
                if (min_true_idx == UINT_MAX || lvl(l) < lvl(cls[min_true_idx]))
                    min_true_idx = i;
                break;
            }
        }
        if (min_true_idx != UINT_MAX)
            return min_true_idx;
        if (unknown_idx != UINT_MAX)
            return unknown_idx;
        SASSERT(max_false_idx != UINT_MAX);
        return max_false_idx;
    }

    /**
       \brief The learned clauses (lemmas) produced by the SAT solver
       have the property that the first literal will be implied by it
       after backtracking. All other literals are assigned to (or
       implied to be) false when the learned clause is created. The
       first watch literal will always be the first literal.  The
       second watch literal is computed by this method. It should be
       the literal with the highest decision level.

       // TODO: do we really need this? strength the conflict resolution
    */
    unsigned solver::select_learned_watch_lit(clause const & cls) const {
        SASSERT(cls.size() >= 2);
        unsigned max_false_idx = UINT_MAX;
        unsigned num_lits = cls.size();
        for (unsigned i = 1; i < num_lits; i++) {
            literal l    = cls[i];
            CTRACE("sat", value(l) != l_false, tout << l << ":=" << value(l););
            SASSERT(value(l) == l_false);
            if (max_false_idx == UINT_MAX || lvl(l) > lvl(cls[max_false_idx]))
                max_false_idx = i;
        }
        return max_false_idx;
    }

    template<bool lvl0>
    bool solver::simplify_clause_core(unsigned & num_lits, literal * lits) const {
        std::sort(lits, lits+num_lits);
        literal prev = null_literal;
        unsigned i = 0;
        unsigned j = 0;
        for (; i < num_lits; i++) {
            literal curr = lits[i];
            lbool val = value(curr);
            if (!lvl0 && m_level[curr.var()] > 0)
                val = l_undef;
            switch (val) {
            case l_false:
                break; // ignore literal
            case l_undef:
                if (curr == ~prev)
                    return false; // clause is equivalent to true
                if (curr != prev) {
                    prev = curr;
                    if (i != j)
                        lits[j] = lits[i];
                    j++;
                }
                break;
            case l_true:
                return false; // clause is equivalent to true
            }
        }
        num_lits = j;
        return true;
    }

    bool solver::simplify_clause(unsigned & num_lits, literal * lits) const {
        if (at_base_lvl()) 
            return simplify_clause_core<true>(num_lits, lits);
        else
            return simplify_clause_core<false>(num_lits, lits);
    }

    void solver::detach_bin_clause(literal l1, literal l2, bool learned) {
        get_wlist(~l1).erase(watched(l2, learned));
        get_wlist(~l2).erase(watched(l1, learned));
        if (m_config.m_drat) m_drat.del(l1, l2);       
    }

    void solver::detach_clause(clause & c) {
        if (c.size() == 3)
            detach_ter_clause(c);
        else
            detach_nary_clause(c);
    }

    void solver::detach_nary_clause(clause & c) {
        clause_offset cls_off = get_offset(c);
        erase_clause_watch(get_wlist(~c[0]), cls_off);
        erase_clause_watch(get_wlist(~c[1]), cls_off);
    }

    void solver::detach_ter_clause(clause & c) {
        erase_ternary_watch(get_wlist(~c[0]), c[1], c[2]);
        erase_ternary_watch(get_wlist(~c[1]), c[0], c[2]);
        erase_ternary_watch(get_wlist(~c[2]), c[0], c[1]);
    }

    // -----------------------
    //
    // Basic
    //
    // -----------------------

    void solver::set_conflict(justification c, literal not_l) {
        if (m_inconsistent)
            return;
        m_inconsistent = true;
        m_conflict = c;
        m_not_l    = not_l;
    }

    void solver::assign_core(literal l, justification j) {
        SASSERT(value(l) == l_undef);
        TRACE("sat_assign_core", tout << l << " " << j << " level: " << scope_lvl() << "\n";);
        if (at_base_lvl()) {
            if (m_config.m_drat) m_drat.add(l, !j.is_none());

            j = justification(); // erase justification for level 0
        }
        m_assignment[l.index()]    = l_true;
        m_assignment[(~l).index()] = l_false;
        bool_var v = l.var();
        m_level[v]                 = scope_lvl();
        m_justification[v]         = j;
        m_phase[v]                 = static_cast<phase>(l.sign());
        m_assigned_since_gc[v]     = true;
        m_trail.push_back(l);

        if (m_ext && m_external[v])
            m_ext->asserted(l);

        switch (m_config.m_branching_heuristic) {
        case BH_VSIDS: 
            break;
        case BH_CHB:
            m_last_propagation[v] = m_stats.m_conflict;
            break;
        case BH_LRB: 
            m_participated[v] = 0;
            m_reasoned[v] = 0;
            break;
        }
        if (m_config.m_anti_exploration) {
            uint64 age = m_stats.m_conflict - m_canceled[v];
            if (age > 0) {
                double decay = pow(0.95, age);
                m_activity[v] = static_cast<unsigned>(m_activity[v] * decay);
                // NB. MapleSAT does not update canceled.
                m_canceled[v] = m_stats.m_conflict;
                m_case_split_queue.activity_changed_eh(v, false);
            }
        }


        SASSERT(!l.sign() || m_phase[v] == NEG_PHASE);
        SASSERT(l.sign()  || m_phase[v] == POS_PHASE);

        SASSERT(!l.sign() || value(v) == l_false);
        SASSERT(l.sign()  || value(v) == l_true);
        SASSERT(value(l) == l_true);
        SASSERT(value(~l) == l_false);
    }

    lbool solver::status(clause const & c) const {
        bool found_undef = false;
        unsigned sz = c.size();
        for (unsigned i = 0; i < sz; i++) {
            switch (value(c[i])) {
            case l_true:
                return l_true;
            case l_undef:
                found_undef = true;
                break;
            default:
                break;
            }
        }
        return found_undef ? l_undef : l_false;
    }

    // -----------------------
    //
    // Propagation
    //
    // -----------------------

    bool solver::propagate_core(bool update) {
        if (m_inconsistent)
            return false;
        literal l, not_l, l1, l2;
        lbool val1, val2;
        bool keep;
        while (m_qhead < m_trail.size()) {
            checkpoint();
            m_cleaner.dec();
            if (m_inconsistent) return false;
            l = m_trail[m_qhead];
            TRACE("sat_propagate", tout << "propagating: " << l << " " << m_justification[l.var()] << "\n";);
            m_qhead++;
            not_l = ~l;
            SASSERT(value(l) == l_true);
            SASSERT(value(not_l) == l_false);
            watch_list & wlist = m_watches[l.index()];
            m_asymm_branch.dec(wlist.size());
            m_probing.dec(wlist.size());
            watch_list::iterator it  = wlist.begin();
            watch_list::iterator it2 = it;
            watch_list::iterator end = wlist.end();
#define CONFLICT_CLEANUP() {                    \
                for (; it != end; ++it, ++it2)  \
                    *it2 = *it;                 \
                wlist.set_end(it2);             \
            }
            for (; it != end; ++it) {
                switch (it->get_kind()) {
                case watched::BINARY:
                    l1 = it->get_literal();
                    switch (value(l1)) {
                    case l_false:
                        CONFLICT_CLEANUP();
                        set_conflict(justification(not_l), ~l1);
                        return false;
                    case l_undef:
                        m_stats.m_bin_propagate++;
                        assign_core(l1, justification(not_l));
                        break;
                    case l_true:
                        break; // skip
                    }
                    *it2 = *it;
                    it2++;
                    break;
                case watched::TERNARY:
                    l1 = it->get_literal1();
                    l2 = it->get_literal2();
                    val1 = value(l1);
                    val2 = value(l2);
                    if (val1 == l_false && val2 == l_undef) {
                        m_stats.m_ter_propagate++;
                        assign_core(l2, justification(l1, not_l));
                    }
                    else if (val1 == l_undef && val2 == l_false) {
                        m_stats.m_ter_propagate++;
                        assign_core(l1, justification(l2, not_l));
                    }
                    else if (val1 == l_false && val2 == l_false) {
                        CONFLICT_CLEANUP();
                        set_conflict(justification(l1, not_l), ~l2);
                        return false;
                    }
                    *it2 = *it;
                    it2++;
                    break;
                case watched::CLAUSE: {
                    if (value(it->get_blocked_literal()) == l_true) {
                        TRACE("propagate_clause_bug", tout << "blocked literal " << it->get_blocked_literal() << "\n";
                              tout << get_clause(it) << "\n";);
                        *it2 = *it;
                        it2++;
                        break;
                    }
                    clause_offset cls_off = it->get_clause_offset();
                    clause & c = get_clause(cls_off);
                    TRACE("propagate_clause_bug", tout << "processing... " << c << "\nwas_removed: " << c.was_removed() << "\n";);
                    if (c[0] == not_l)
                        std::swap(c[0], c[1]);
                    CTRACE("propagate_bug", c[1] != not_l, tout << "l: " << l << " " << c << "\n";);
                    if (c.was_removed() || c[1] != not_l) {
                        // Remark: this method may be invoked when the watch lists are not in a consistent state,
                        // and may contain dead/removed clauses, or clauses with removed literals.
                        // See: method propagate_unit at sat_simplifier.cpp
                        // So, we must check whether the clause was marked for deletion, or
                        // c[1] != not_l
                        *it2 = *it;
                        it2++;
                        break;
                    }
                    if (value(c[0]) == l_true) {
                        it2->set_clause(c[0], cls_off);
                        it2++;
                        break;
                    }
                    VERIFY(c[1] == not_l);
                    literal * l_it  = c.begin() + 2;
                    literal * l_end = c.end();
                    for (; l_it != l_end; ++l_it) {
                        if (value(*l_it) != l_false) {
                            c[1]  = *l_it;
                            *l_it = not_l;
                            DEBUG_CODE(for (auto const& w : m_watches[(~c[1]).index()]) VERIFY(!w.is_clause() || w.get_clause_offset() != cls_off););
                            m_watches[(~c[1]).index()].push_back(watched(c[0], cls_off));
                            goto end_clause_case;
                        }
                    }
                    SASSERT(value(c[0]) == l_false || value(c[0]) == l_undef);
                    if (value(c[0]) == l_false) {
                        c.mark_used();
                        CONFLICT_CLEANUP();
                        set_conflict(justification(cls_off));
                        return false;
                    }
                    else {
                        *it2 = *it;
                        it2++;
                        m_stats.m_propagate++;
                        c.mark_used();
                        assign_core(c[0], justification(cls_off));
#ifdef UPDATE_GLUE
                        if (update && c.is_learned() && c.glue() > 2) {
                            unsigned glue;
                            if (num_diff_levels_below(c.size(), c.begin(), c.glue()-1, glue)) {
                                c.set_glue(glue);
                            }
                        }
#endif
                    }
                end_clause_case:
                    break;
                }
                case watched::EXT_CONSTRAINT:
                    SASSERT(m_ext);
                    keep = m_ext->propagate(l, it->get_ext_constraint_idx());
                    if (m_inconsistent) {
                        if (!keep) {
                            ++it;
                        }
                        CONFLICT_CLEANUP();
                        return false;
                    }
                    if (keep) {
                        *it2 = *it;
                        it2++;
                    }
                    break;
                default:
                    UNREACHABLE();
                    break;
                }
            }
            wlist.set_end(it2);
        }
        SASSERT(m_qhead == m_trail.size());
        SASSERT(!m_inconsistent);
        return true;
    }

    bool solver::propagate(bool update) {
        unsigned qhead = m_qhead;
        bool r = propagate_core(update);
        if (m_config.m_branching_heuristic == BH_CHB) {
            update_chb_activity(r, qhead);
        }
        CASSERT("sat_propagate", check_invariant());
        CASSERT("sat_missed_prop", check_missed_propagation());
        return r;
    }

    literal solver::select_lookahead(literal_vector const& assumptions, bool_var_vector const& vars) {
        lookahead lh(*this);
        return lh.select_lookahead(assumptions, vars);
    }

    lbool  solver::cube(bool_var_vector const& vars, literal_vector& lits, unsigned backtrack_level) {
        if (!m_cuber) {
            m_cuber = alloc(lookahead, *this);
        }
        lbool result = m_cuber->cube(vars, lits, backtrack_level);
        m_cuber->update_cube_statistics(m_aux_stats);
        if (result == l_false) {
            dealloc(m_cuber);
            m_cuber = nullptr;
        }
        return result;
    }


    // -----------------------
    //
    // Search
    //
    // -----------------------
    lbool solver::check(unsigned num_lits, literal const* lits) {
        init_reason_unknown();
        pop_to_base_level();
        m_stats.m_units = init_trail_size();
        IF_VERBOSE(2, verbose_stream() << "(sat.sat-solver)\n";);
        SASSERT(at_base_lvl());

        if (m_config.m_local_search) {
            return do_local_search(num_lits, lits);
        }
        if ((m_config.m_num_threads > 1 || m_config.m_local_search_threads > 0) && !m_par) {
            SASSERT(scope_lvl() == 0);
            return check_par(num_lits, lits);
        }
        flet<bool> _searching(m_searching, true);
        if (m_mc.empty() && gparams::get().get_bool("model_validate", false)) {
            m_clone = alloc(solver, m_params, m_rlimit);
            m_clone->copy(*this);
        }
        try {
            init_search();
            if (inconsistent()) return l_false;
            propagate(false);
            if (inconsistent()) return l_false;
            init_assumptions(num_lits, lits);
            propagate(false);
            if (check_inconsistent()) return l_false;
            cleanup();
            if (m_config.m_gc_burst) {
                // force gc
                m_conflicts_since_gc = m_gc_threshold + 1;
                gc();
            }
            if (m_config.m_max_conflicts > 0 && m_config.m_burst_search > 0) {
                m_restart_threshold = m_config.m_burst_search;
                lbool r = bounded_search();
                if (r != l_undef)
                    return r;
                pop_reinit(scope_lvl());
                m_conflicts_since_restart = 0;
                m_restart_threshold       = m_config.m_restart_initial;
            }

            // iff3_finder(*this)();
            simplify_problem();
            if (check_inconsistent()) return l_false;

            if (m_config.m_max_conflicts == 0) {
                m_reason_unknown = "sat.max.conflicts";
                IF_VERBOSE(SAT_VB_LVL, verbose_stream() << "(sat \"abort: max-conflicts = 0\")\n";);
                return l_undef;
            }

            while (true) {
                SASSERT(!inconsistent());

                lbool r = bounded_search();
                if (r != l_undef)
                    return r;

                if (m_conflicts_since_init > m_config.m_max_conflicts) {
                    m_reason_unknown = "sat.max.conflicts";
                    IF_VERBOSE(SAT_VB_LVL, verbose_stream() << "(sat \"abort: max-conflicts = " << m_conflicts_since_init << "\")\n";);
                    return l_undef;
                }

                restart();
                simplify_problem();
                if (check_inconsistent()) return l_false;
                gc();

                if (m_config.m_restart_max <= m_restarts) {
                    m_reason_unknown = "sat.max.restarts";
                    IF_VERBOSE(SAT_VB_LVL, verbose_stream() << "(sat \"abort: max-restarts\")\n";);
                    return l_undef;
                }
                if (m_config.m_inprocess_max <= m_simplifications) {
                    m_reason_unknown = "sat.max.inprocess";
                    IF_VERBOSE(SAT_VB_LVL, verbose_stream() << "(sat \"abort: max-inprocess\")\n";);
                    return l_undef;
                }

            }
        }
        catch (abort_solver) {
            m_reason_unknown = "sat.giveup";
            return l_undef;
        }
    }

    enum par_exception_kind {
        DEFAULT_EX,
        ERROR_EX
    };

    lbool solver::do_local_search(unsigned num_lits, literal const* lits) {
        scoped_limits scoped_rl(rlimit());
        local_search srch;
        srch.config().set_seed(m_config.m_random_seed);
        srch.import(*this, false);
        scoped_rl.push_child(&srch.rlimit());
        lbool r = srch.check(num_lits, lits, 0);
        m_model = srch.get_model();
        // srch.collect_statistics(m_aux_stats);
        return r;
    }

    lbool solver::check_par(unsigned num_lits, literal const* lits) {
        scoped_ptr_vector<local_search> ls;
        int num_threads = static_cast<int>(m_config.m_num_threads + m_config.m_local_search_threads);
        int num_extra_solvers = m_config.m_num_threads - 1;
        int num_local_search  = static_cast<int>(m_config.m_local_search_threads);
        for (int i = 0; i < num_local_search; ++i) {
            local_search* l = alloc(local_search);
            l->config().set_seed(m_config.m_random_seed + i);
            l->import(*this, false);
            ls.push_back(l);
        }

#define IS_AUX_SOLVER(i)   (0 <= i && i < num_extra_solvers)
#define IS_LOCAL_SEARCH(i) (num_extra_solvers <= i && i + 1 < num_threads)
#define IS_MAIN_SOLVER(i)  (i + 1 == num_threads)

        sat::parallel par(*this);
        par.reserve(num_threads, 1 << 12);
        par.init_solvers(*this, num_extra_solvers);
        for (unsigned i = 0; i < ls.size(); ++i) {
            par.push_child(ls[i]->rlimit());
        }
        int finished_id = -1;
        std::string        ex_msg;
        par_exception_kind ex_kind = DEFAULT_EX;
        unsigned error_code = 0;
        lbool result = l_undef;
        bool canceled = false;
        #pragma omp parallel for
        for (int i = 0; i < num_threads; ++i) {
            try {
                lbool r = l_undef;
                if (IS_AUX_SOLVER(i)) {
                    r = par.get_solver(i).check(num_lits, lits);
                }
                else if (IS_LOCAL_SEARCH(i)) {
                    r = ls[i-num_extra_solvers]->check(num_lits, lits, &par);
                }
                else {
                    r = check(num_lits, lits);
                }
                bool first = false;
                #pragma omp critical (par_solver)
                {
                    if (finished_id == -1) {
                        finished_id = i;
                        first = true;
                        result = r;
                    }
                }
                if (first) {
                    for (unsigned j = 0; j < ls.size(); ++j) {
                        ls[j]->rlimit().cancel();
                    }
                    for (int j = 0; j < num_extra_solvers; ++j) {
                        if (i != j) {
                            par.cancel_solver(j);
                        }
                    }
                    if (!IS_MAIN_SOLVER(i)) {
                        canceled = !rlimit().inc();
                        if (!canceled) {
                            rlimit().cancel();
                        }
                    }
                }
            }
            catch (z3_error & err) {
                error_code = err.error_code();
                ex_kind = ERROR_EX;                
            }
            catch (z3_exception & ex) {
                ex_msg = ex.msg();
                ex_kind = DEFAULT_EX;    
            }
        }
        
        if (IS_AUX_SOLVER(finished_id)) {
            m_stats = par.get_solver(finished_id).m_stats;
        }
        if (result == l_true && IS_AUX_SOLVER(finished_id)) {
            set_model(par.get_solver(finished_id).get_model());
        }
        else if (result == l_false && IS_AUX_SOLVER(finished_id)) {
            m_core.reset();
            m_core.append(par.get_solver(finished_id).get_core());
        }
        if (result == l_true && IS_LOCAL_SEARCH(finished_id)) {
            set_model(ls[finished_id - num_extra_solvers]->get_model());
        }
        if (!canceled) {
            rlimit().reset_cancel();
        }
        set_par(0, 0);        
        ls.reset();
        if (finished_id == -1) {
            switch (ex_kind) {
            case ERROR_EX: throw z3_error(error_code);
            default: throw default_exception(ex_msg.c_str());
            }
        }
        return result;

    }

    /*
      \brief import lemmas/units from parallel sat solvers.
     */
    void solver::exchange_par() {
        if (m_par && at_base_lvl() && m_config.m_num_threads > 1) m_par->get_clauses(*this);
        if (m_par && at_base_lvl() && m_config.m_num_threads > 1) {
            // SASSERT(scope_lvl() == search_lvl());
            // TBD: import also dependencies of assumptions.
            unsigned sz = init_trail_size();
            unsigned num_in = 0, num_out = 0;
            literal_vector in, out;
            for (unsigned i = m_par_limit_out; i < sz; ++i) {
                literal lit = m_trail[i];
                if (lit.var() < m_par_num_vars) {
                    ++num_out;
                    out.push_back(lit);
                }
            }
            m_par_limit_out = sz;
            m_par->exchange(*this, out, m_par_limit_in, in);
            for (unsigned i = 0; !inconsistent() && i < in.size(); ++i) {
                literal lit = in[i];
                SASSERT(lit.var() < m_par_num_vars);
                if (lvl(lit.var()) != 0 || value(lit) != l_true) {
                    ++num_in;
                    assign(lit, justification());
                }
            }
            if (num_in > 0 || num_out > 0) {
                IF_VERBOSE(1, verbose_stream() << "(sat-sync out: " << num_out << " in: " << num_in << ")\n";);
            }
        }
    }

    void solver::set_par(parallel* p, unsigned id) {
        m_par = p;
        m_par_num_vars = num_vars();
        m_par_limit_in = 0;
        m_par_limit_out = 0;
        m_par_id = id; 
        m_par_syncing_clauses = false;
    }

    bool_var solver::next_var() {
        bool_var next;

        if (m_rand() < static_cast<int>(m_config.m_random_freq * random_gen::max_value())) {
            if (num_vars() == 0)
                return null_bool_var;
            next = m_rand() % num_vars();
            TRACE("random_split", tout << "next: " << next << " value(next): " << value(next) << "\n";);
            if (value(next) == l_undef && !was_eliminated(next))
                return next;
        }

        while (!m_case_split_queue.empty()) {
            if (m_config.m_anti_exploration) {
                next = m_case_split_queue.min_var();
                auto age = m_stats.m_conflict - m_canceled[next];
                while (age > 0) {
                    double decay = pow(0.95, age);
                    m_activity[next] = static_cast<unsigned>(m_activity[next] * pow(0.95, age));
                    m_case_split_queue.activity_changed_eh(next, false);
                    m_canceled[next] = m_stats.m_conflict;
                    next = m_case_split_queue.min_var();
                    age = m_stats.m_conflict - m_canceled[next];                    
                }
            }
            next = m_case_split_queue.next_var();
            if (value(next) == l_undef && !was_eliminated(next))
                return next;
        }

        return null_bool_var;
    }

    bool solver::decide() {
        bool_var next = next_var();
        if (next == null_bool_var)
            return false;
        push();
        m_stats.m_decision++;
        lbool phase = m_ext ? m_ext->get_phase(next) : l_undef;

        if (phase == l_undef) {
            switch (m_config.m_phase) {
            case PS_ALWAYS_TRUE:
                phase = l_true;
                break;
            case PS_ALWAYS_FALSE:
                phase = l_false;
                break;
            case PS_CACHING:
                if (m_phase_cache_on && m_phase[next] != PHASE_NOT_AVAILABLE)
                    phase = m_phase[next] == POS_PHASE ? l_true : l_false;
                else
                    phase = l_false;
                break;
            case PS_RANDOM:
                phase = to_lbool((m_rand() % 2) == 0);
                break;
            default:
                UNREACHABLE();
                phase = l_false;
                break;
            }
        }

        SASSERT(phase != l_undef);
        literal next_lit(next, phase == l_false);
        assign(next_lit, justification());
        TRACE("sat_decide", tout << scope_lvl() << ": next-case-split: " << next_lit << "\n";);
        return true;
    }

    lbool solver::bounded_search() {
        while (true) {
            checkpoint();
            bool done = false;
            while (!done) {
                lbool is_sat = propagate_and_backjump_step(done);
                if (is_sat != l_true) return is_sat;
            }

            gc();

            if (!decide()) {
                lbool is_sat = final_check();
                if (is_sat != l_undef) {
                    return is_sat;
                }
            }
        }
    }

    lbool solver::propagate_and_backjump_step(bool& done) {
        done = true;
        propagate(true);
        if (!inconsistent())
            return l_true;
        if (!resolve_conflict())
            return l_false;
        if (m_conflicts_since_init > m_config.m_max_conflicts) 
            return l_undef;
        if (m_conflicts_since_restart > m_restart_threshold) 
            return l_undef;
        if (at_base_lvl()) {
            cleanup(); // cleaner may propagate frozen clauses
            if (inconsistent()) {
                TRACE("sat", tout << "conflict at level 0\n";);
                return l_false;
            }
            gc();
        }
        done = false;
        return l_true;
    }

    lbool solver::final_check() {
        if (m_ext) {
            switch (m_ext->check()) {
            case CR_DONE:
                mk_model();
                return l_true;
            case CR_CONTINUE:
                break;
            case CR_GIVEUP:
                throw abort_solver();
            }
            return l_undef;
        }
        else {
            mk_model();
            return l_true;
        }
    }


    bool solver::check_inconsistent() {
        if (inconsistent()) {
            if (tracking_assumptions())
                resolve_conflict();
            return true;
        }
        else {
            return false;
        }
    }

    void solver::init_assumptions(unsigned num_lits, literal const* lits) {
        if (num_lits == 0 && m_user_scope_literals.empty()) {
            return;
        }

        SASSERT(at_base_lvl());
        reset_assumptions();
        push();

        propagate(false);
        if (inconsistent()) {
            return;
        }

        TRACE("sat",
              tout << literal_vector(num_lits, lits) << "\n";
              if (!m_user_scope_literals.empty()) {
                  tout << "user literals: " << m_user_scope_literals << "\n";
              }
              m_mc.display(tout);
              );

        for (unsigned i = 0; !inconsistent() && i < m_user_scope_literals.size(); ++i) {
            literal nlit = ~m_user_scope_literals[i];
            assign(nlit, justification());
        }

        for (unsigned i = 0; !inconsistent() && i < num_lits; ++i) {
            literal lit = lits[i];
            SASSERT(is_external(lit.var()));
            add_assumption(lit);
            assign(lit, justification());
        }
        m_search_lvl = scope_lvl(); 
        SASSERT(m_search_lvl == 1);
    }


    void solver::update_min_core() {
        if (!m_min_core_valid || m_core.size() < m_min_core.size()) {
            m_min_core.reset();
            m_min_core.append(m_core);
            m_min_core_valid = true;
        }
    }

    void solver::reset_assumptions() {
        m_assumptions.reset();
        m_assumption_set.reset();
    }

    void solver::add_assumption(literal lit) {
        m_assumption_set.insert(lit);
        m_assumptions.push_back(lit);
<<<<<<< HEAD
        set_external(lit.var());
=======
>>>>>>> dbe7828f
        VERIFY(is_external(lit.var()));
    }

    void solver::pop_assumption() {
        VERIFY(m_assumptions.back() == m_assumption_set.pop());
        m_assumptions.pop_back();
    }

    void solver::reassert_min_core() {
        SASSERT(m_min_core_valid);
        pop_to_base_level();
        push();
        reset_assumptions();
        TRACE("sat", tout << "reassert: " << m_min_core << "\n";);
        for (unsigned i = 0; i < m_min_core.size(); ++i) {
            literal lit = m_min_core[i];
            SASSERT(is_external(lit.var()));
            add_assumption(lit);
            assign(lit, justification());
        }
        propagate(false);
        SASSERT(inconsistent());
    }

    void solver::reinit_assumptions() {
        if (tracking_assumptions() && at_base_lvl()) {
            TRACE("sat", tout << m_assumptions << "\n";);
            push();
            for (unsigned i = 0; !inconsistent() && i < m_user_scope_literals.size(); ++i) {
                assign(~m_user_scope_literals[i], justification());
            }
            for (unsigned i = 0; !inconsistent() && i < m_assumptions.size(); ++i) {
                assign(m_assumptions[i], justification());
            }
            TRACE("sat",
                 for (unsigned i = 0; i < m_assumptions.size(); ++i) {
                     index_set s;
                     if (m_antecedents.find(m_assumptions[i].var(), s)) {
                         tout << m_assumptions[i] << ": "; display_index_set(tout, s) << "\n";
                     }
                 });
        }
    }

    bool solver::tracking_assumptions() const {
        return !m_assumptions.empty() || !m_user_scope_literals.empty();
    }

    bool solver::is_assumption(literal l) const {
        return tracking_assumptions() && m_assumption_set.contains(l);
    }

    bool solver::is_assumption(bool_var v) const {
        return is_assumption(literal(v, false)) || is_assumption(literal(v, true));
    }

    void solver::init_search() {
        m_model_is_current        = false;
        m_phase_counter           = 0;
        m_phase_cache_on          = false;
        m_conflicts_since_restart = 0;
        m_restart_threshold       = m_config.m_restart_initial;
        m_luby_idx                = 1;
        m_gc_threshold            = m_config.m_gc_initial;
        m_restarts                = 0;
        m_simplifications         = 0;
        m_conflicts_since_init    = 0;
        m_next_simplify           = 0;
        m_min_d_tk                = 1.0;
        m_search_lvl              = 0;
        m_conflicts_since_gc      = 0;
        m_asymm_branch.init_search();
        m_stopwatch.reset();
        m_stopwatch.start();
        m_core.reset();
        m_min_core_valid = false;
        m_min_core.reset();
        TRACE("sat", display(tout););
    }

    /**
       \brief Apply all simplifications.

    */
    void solver::simplify_problem() {
        if (m_conflicts_since_init < m_next_simplify) {
            return;
        }
        integrity_checker si(*this);
        si.check_watches();
        m_simplifications++;
        IF_VERBOSE(2, verbose_stream() << "(sat.simplify :simplifications " << m_simplifications << ")\n";);

        TRACE("sat", tout << "simplify\n";);

        pop(scope_lvl());

        SASSERT(at_base_lvl());

        m_cleaner();
        CASSERT("sat_simplify_bug", check_invariant());
        si.check_watches();

        m_scc();
        CASSERT("sat_simplify_bug", check_invariant());
        si.check_watches();
        
        m_simplifier(false);
        CASSERT("sat_simplify_bug", check_invariant());
        CASSERT("sat_missed_prop", check_missed_propagation());
		si.check_watches();
        if (!m_learned.empty()) {
            m_simplifier(true);
            CASSERT("sat_missed_prop", check_missed_propagation());
            CASSERT("sat_simplify_bug", check_invariant());
        }
<<<<<<< HEAD
		si.check_watches();
=======

>>>>>>> dbe7828f
        if (m_config.m_lookahead_simplify) {
            lookahead lh(*this);
            lh.simplify();
            lh.collect_statistics(m_aux_stats);
        }
<<<<<<< HEAD
		si.check_watches();
=======

>>>>>>> dbe7828f
        sort_watch_lits();
        CASSERT("sat_simplify_bug", check_invariant());

        m_probing();
        CASSERT("sat_missed_prop", check_missed_propagation());
        CASSERT("sat_simplify_bug", check_invariant());

        m_asymm_branch();
        CASSERT("sat_missed_prop", check_missed_propagation());
        CASSERT("sat_simplify_bug", check_invariant());

        if (m_ext) {
            m_ext->clauses_modifed();
            m_ext->simplify();
        }

        TRACE("sat", display(tout << "consistent: " << (!inconsistent()) << "\n"););

        reinit_assumptions();

        if (m_next_simplify == 0) {
            m_next_simplify = m_config.m_restart_initial * m_config.m_simplify_mult1;
        }
        else {
            m_next_simplify = static_cast<unsigned>(m_conflicts_since_init * m_config.m_simplify_mult2);
            if (m_next_simplify > m_conflicts_since_init + m_config.m_simplify_max)
                m_next_simplify = m_conflicts_since_init + m_config.m_simplify_max;
        }

        if (m_par) m_par->set_phase(*this);

#if 0
        static unsigned file_no = 0;
        #pragma omp critical (print_sat)
        {
            ++file_no;
            std::ostringstream ostrm;
            ostrm << "s" << file_no << ".txt";
            std::ofstream ous(ostrm.str());
            display(ous);
        }
#endif
    }

    bool solver::set_root(literal l, literal r) {
        return !m_ext || m_ext->set_root(l, r);
    }

    void solver::flush_roots() {
        if (m_ext) m_ext->flush_roots();
    }

    void solver::sort_watch_lits() {
        for (watch_list & wlist : m_watches) {
            std::stable_sort(wlist.begin(), wlist.end(), watched_lt());
        }
    }

    void solver::set_model(model const& mdl) {
        m_model.reset();
        m_model.append(mdl);
        m_model_is_current = !m_model.empty();
    }

    void solver::mk_model() {
        m_model.reset();
        m_model_is_current = true;
        unsigned num = num_vars();
        m_model.resize(num, l_undef);
        for (bool_var v = 0; v < num; v++) {
            if (!was_eliminated(v))
                m_model[v] = value(v);
        }
        TRACE("sat_mc_bug", m_mc.display(tout););

        IF_VERBOSE(10, verbose_stream() << "\"checking model\"\n";);
        if (!check_clauses(m_model)) {
            UNREACHABLE();
            throw solver_exception("check model failed");
        }
        
        if (m_config.m_drat) m_drat.check_model(m_model);

        m_mc.set_solver(nullptr);
        m_mc(m_model);

        
        if (!check_clauses(m_model)) {
            IF_VERBOSE(0, verbose_stream() << "failure checking clauses on transformed model\n";);
            UNREACHABLE();
            throw solver_exception("check model failed");
        }

        TRACE("sat", for (bool_var v = 0; v < num; v++) tout << v << ": " << m_model[v] << "\n";);

        if (m_clone) {
            IF_VERBOSE(SAT_VB_LVL, verbose_stream() << "\"checking model (on original set of clauses)\"\n";);
            if (!m_clone->check_model(m_model))
                throw solver_exception("check model failed (for cloned solver)");
        }
    }

    bool solver::check_clauses(model const& m) const {
        bool ok = true;
        for (clause const* cp : m_clauses) {
            clause const & c = *cp;
            if (!c.satisfied_by(m) && !c.is_blocked()) {
                IF_VERBOSE(0, verbose_stream() << "failed clause " << c.id() << ": " << c << "\n";);
                TRACE("sat", tout << "failed: " << c << "\n";
                      tout << "assumptions: " << m_assumptions << "\n";
                      tout << "trail: " << m_trail << "\n";
                      tout << "model: " << m << "\n";
                      m_mc.display(tout);
                      );
                for (literal l : c) {
                    if (was_eliminated(l.var())) IF_VERBOSE(0, verbose_stream() << "eliminated: " << l << "\n";);
                }
                ok = false;
            }
        }
        unsigned l_idx = 0;
        for (watch_list const& wlist : m_watches) {
            literal l = ~to_literal(l_idx);
            if (value_at(l, m) != l_true) {
                for (watched const& w : wlist) {
                    if (!w.is_binary_non_learned_clause())
                        continue;
                    literal l2 = w.get_literal();
                    if (value_at(l2, m) != l_true) {
                        IF_VERBOSE(0, verbose_stream() << "failed binary: " << l << " " << l2 << "\n";);
                        TRACE("sat", m_mc.display(tout << "failed binary: " << l << " " << l2 << "\n"););
                        ok = false;
                    }
                }
            }
            ++l_idx;
        }
        for (literal l : m_assumptions) {
            if (value_at(l, m) != l_true) {
                VERIFY(is_external(l.var()));
                IF_VERBOSE(0, verbose_stream() << l << " does not model check " << value_at(l, m) << "\n";);
                TRACE("sat",
                      tout << l << " does not model check\n";
                      tout << "trail: " << m_trail << "\n";
                      tout << "model: " << m << "\n";
                      m_mc.display(tout);
                      );
                ok = false;
            }
        }
        return ok;
    }

    bool solver::check_model(model const & m) const {
        bool ok = check_clauses(m);
        if (ok && !m_mc.check_model(m)) {
            ok = false;
            TRACE("sat", tout << "model: " << m << "\n"; m_mc.display(tout););
        }
        IF_VERBOSE(1, verbose_stream() << "model check " << (ok?"OK":"failed") << "\n";);
        return ok;
    }

    void solver::restart() {
        m_stats.m_restart++;
        m_restarts++;
        IF_VERBOSE(1,
                   verbose_stream() << "(sat-restart :conflicts " << m_stats.m_conflict << " :decisions " << m_stats.m_decision
                   << " :restarts " << m_stats.m_restart << mk_stat(*this)
                   << " :time " << std::fixed << std::setprecision(2) << m_stopwatch.get_current_seconds() << ")\n";);
        IF_VERBOSE(30, display_status(verbose_stream()););
        pop_reinit(scope_lvl() - search_lvl());
        m_conflicts_since_restart = 0;
        switch (m_config.m_restart) {
        case RS_GEOMETRIC:
            m_restart_threshold = static_cast<unsigned>(m_restart_threshold * m_config.m_restart_factor);
            break;
        case RS_LUBY:
            m_luby_idx++;
            m_restart_threshold = m_config.m_restart_initial * get_luby(m_luby_idx);
            break;
        default:
            UNREACHABLE();
            break;
        }
        CASSERT("sat_restart", check_invariant());
    }

    // -----------------------
    //
    // GC
    //
    // -----------------------

    void solver::gc() {
        if (m_conflicts_since_gc <= m_gc_threshold)
            return;
        IF_VERBOSE(10, verbose_stream() << "(sat.gc)\n";);
        CASSERT("sat_gc_bug", check_invariant());
        switch (m_config.m_gc_strategy) {
        case GC_GLUE:
            gc_glue();
            break;
        case GC_PSM:
            gc_psm();
            break;
        case GC_GLUE_PSM:
            gc_glue_psm();
            break;
        case GC_PSM_GLUE:
            gc_psm_glue();
            break;
        case GC_DYN_PSM:
            if (!at_base_lvl()) 
                return;
            gc_dyn_psm();
            break;
        default:
            UNREACHABLE();
            break;
        }
        if (m_ext) m_ext->gc();
        m_conflicts_since_gc = 0;
        m_gc_threshold += m_config.m_gc_increment;
        CASSERT("sat_gc_bug", check_invariant());
    }

    /**
       \brief Lex on (glue, size)
    */
    struct glue_lt {
        bool operator()(clause const * c1, clause const * c2) const {
            if (c1->glue() < c2->glue()) return true;
            return c1->glue() == c2->glue() && c1->size() < c2->size();
        }
    };

    /**
       \brief Lex on (psm, size)
    */
    struct psm_lt {
        bool operator()(clause const * c1, clause const * c2) const {
            if (c1->psm() < c2->psm()) return true;
            return c1->psm() == c2->psm() && c1->size() < c2->size();
        }
    };

    /**
       \brief Lex on (glue, psm, size)
    */
    struct glue_psm_lt {
        bool operator()(clause const * c1, clause const * c2) const {
            if (c1->glue() < c2->glue()) return true;
            if (c1->glue() > c2->glue()) return false;
            if (c1->psm() < c2->psm()) return true;
            if (c1->psm() > c2->psm()) return false;
            return c1->size() < c2->size();
        }
    };

    /**
       \brief Lex on (psm, glue, size)
    */
    struct psm_glue_lt {
        bool operator()(clause const * c1, clause const * c2) const {
            if (c1->psm() < c2->psm()) return true;
            if (c1->psm() > c2->psm()) return false;
            if (c1->glue() < c2->glue()) return true;
            if (c1->glue() > c2->glue()) return false;
            return c1->size() < c2->size();
        }
    };

    void solver::gc_glue() {
        std::stable_sort(m_learned.begin(), m_learned.end(), glue_lt());
        gc_half("glue");
    }

    void solver::gc_psm() {
        save_psm();
        std::stable_sort(m_learned.begin(), m_learned.end(), psm_lt());
        gc_half("psm");
    }

    void solver::gc_glue_psm() {
        save_psm();
        std::stable_sort(m_learned.begin(), m_learned.end(), glue_psm_lt());
        gc_half("glue-psm");
    }

    void solver::gc_psm_glue() {
        save_psm();
        std::stable_sort(m_learned.begin(), m_learned.end(), psm_glue_lt());
        gc_half("psm-glue");
    }

    /**
       \brief Compute the psm of all learned clauses.
    */
    void solver::save_psm() {
        for (clause* cp : m_learned) {
            cp->set_psm(psm(*cp));
        }
    }

    /**
       \brief GC (the second) half of the clauses in the database.
    */
    void solver::gc_half(char const * st_name) {
        TRACE("sat", tout << "gc\n";);
        unsigned sz     = m_learned.size();
        unsigned new_sz = sz/2;
        unsigned j      = new_sz;
        for (unsigned i = new_sz; i < sz; i++) {
            clause & c = *(m_learned[i]);
            if (can_delete(c)) {
                detach_clause(c);
                del_clause(c);
            }
            else {
                m_learned[j] = &c;
                j++;
            }
        }
        new_sz = j;
        m_stats.m_gc_clause += sz - new_sz;
        m_learned.shrink(new_sz);
        IF_VERBOSE(SAT_VB_LVL, verbose_stream() << "(sat-gc :strategy " << st_name << " :deleted " << (sz - new_sz) << ")\n";);
    }

    /**
       \brief Use gc based on dynamic psm. Clauses are initially frozen.
    */
    void solver::gc_dyn_psm() {
        TRACE("sat", tout << "gc\n";);
        // To do gc at scope_lvl() > 0, I will need to use the reinitialization stack, or live with the fact
        // that I may miss some propagations for reactivated clauses.
        SASSERT(at_base_lvl());
        // compute
        // d_tk
        unsigned h = 0;
        unsigned V_tk = 0;
        for (bool_var v = 0; v < num_vars(); v++) {
            if (m_assigned_since_gc[v]) {
                V_tk++;
                m_assigned_since_gc[v] = false;
            }
            if (m_phase[v] != m_prev_phase[v]) {
                h++;
                m_prev_phase[v] = m_phase[v];
            }
        }
        double d_tk = V_tk == 0 ? static_cast<double>(num_vars() + 1) : static_cast<double>(h)/static_cast<double>(V_tk);
        if (d_tk < m_min_d_tk)
            m_min_d_tk = d_tk;
        TRACE("sat_frozen", tout << "m_min_d_tk: " << m_min_d_tk << "\n";);
        unsigned frozen    = 0;
        unsigned deleted   = 0;
        unsigned activated = 0;
        clause_vector::iterator it  = m_learned.begin();
        clause_vector::iterator it2 = it;
        clause_vector::iterator end = m_learned.end();
        for (; it != end; ++it) {
            clause & c = *(*it);
            if (!c.frozen()) {
                // Active clause
                if (c.glue() > m_config.m_gc_small_lbd) {
                    // I never delete clauses with small lbd
                    if (c.was_used()) {
                        c.reset_inact_rounds();
                    }
                    else {
                        c.inc_inact_rounds();
                        if (c.inact_rounds() > m_config.m_gc_k) {
                            detach_clause(c);
                            del_clause(c);
                            m_stats.m_gc_clause++;
                            deleted++;
                            continue;
                        }
                    }
                    c.unmark_used();
                    if (psm(c) > static_cast<unsigned>(c.size() * m_min_d_tk)) {
                        // move to frozen;
                        TRACE("sat_frozen", tout << "freezing size: " << c.size() << " psm: " << psm(c) << " " << c << "\n";);
                        detach_clause(c);
                        c.reset_inact_rounds();
                        c.freeze();
                        m_num_frozen++;
                        frozen++;
                    }
                }
            }
            else {
                // frozen clause
                clause & c = *(*it);
                if (psm(c) <= static_cast<unsigned>(c.size() * m_min_d_tk)) {
                    c.unfreeze();
                    m_num_frozen--;
                    activated++;
                    if (!activate_frozen_clause(c)) {
                        // clause was satisfied, reduced to a conflict, unit or binary clause.
                        del_clause(c);
                        continue;
                    }
                }
                else {
                    c.inc_inact_rounds();
                    if (c.inact_rounds() > m_config.m_gc_k) {
                        m_num_frozen--;
                        del_clause(c);
                        m_stats.m_gc_clause++;
                        deleted++;
                        continue;
                    }
                }
            }
            *it2 = *it;
            ++it2;
        }
        m_learned.set_end(it2);
        IF_VERBOSE(SAT_VB_LVL, verbose_stream() << "(sat-gc :d_tk " << d_tk << " :min-d_tk " << m_min_d_tk <<
                   " :frozen " << frozen << " :activated " << activated << " :deleted " << deleted << ")\n";);
    }

    // return true if should keep the clause, and false if we should delete it.
    bool solver::activate_frozen_clause(clause & c) {
        TRACE("sat_gc", tout << "reactivating:\n" << c << "\n";);
        SASSERT(at_base_lvl());
        // do some cleanup
        unsigned sz = c.size();
        unsigned j  = 0;
        for (unsigned i = 0; i < sz; i++) {
            literal l = c[i];
            switch (value(l)) {
            case l_true:
                return false;
            case l_false:
                break;
            case l_undef:
                if (i != j) {
                    std::swap(c[i], c[j]);
                }
                j++;
                break;
            }
        }
        TRACE("sat", tout << "after cleanup:\n" << mk_lits_pp(j, c.begin()) << "\n";);
        unsigned new_sz = j;
        switch (new_sz) {
        case 0:
            set_conflict(justification());
            return false;
        case 1:
            assign(c[0], justification());
            return false;
        case 2:
            mk_bin_clause(c[0], c[1], true);
            return false;
        default:
            if (new_sz != sz) {
                if (m_config.m_drat) m_drat.del(c);
                c.shrink(new_sz);
                if (m_config.m_drat) m_drat.add(c, true);
            }
            attach_clause(c);
            return true;
        }
    }

    /**
       \brief Compute phase saving measure for the given clause.
    */
    unsigned solver::psm(clause const & c) const {
        unsigned r  = 0;
        for (literal l : c) {
            if (l.sign()) {
                if (m_phase[l.var()] == NEG_PHASE)
                    r++;
            }
            else {
                if (m_phase[l.var()] == POS_PHASE)
                    r++;
            }
        }
        return r;
    }

    // -----------------------
    //
    // Conflict resolution
    //
    // -----------------------

    bool solver::resolve_conflict() {
        while (true) {
            bool r = resolve_conflict_core();
            CASSERT("sat_check_marks", check_marks());
            // after pop, clauses are reinitialized, this may trigger another conflict.
            if (!r)
                return false;
            if (!inconsistent())
                return true;
        }
    }

    bool solver::resolve_conflict_core() {

        m_conflicts_since_init++;
        m_conflicts_since_restart++;
        m_conflicts_since_gc++;
        m_stats.m_conflict++;
        if (m_step_size > m_config.m_step_size_min) {
            m_step_size -= m_config.m_step_size_dec;
        }

        m_conflict_lvl = get_max_lvl(m_not_l, m_conflict);
        TRACE("sat", tout << "conflict detected at level " << m_conflict_lvl << " for ";
              if (m_not_l == literal()) tout << "null literal\n";
              else tout << m_not_l << "\n";);

        if (m_conflict_lvl <= 1 && tracking_assumptions()) {
            resolve_conflict_for_unsat_core();
            return false;
        }

        if (m_conflict_lvl == 0) {
            return false;
        }

        forget_phase_of_vars(m_conflict_lvl);

        if (m_ext) {
            switch (m_ext->resolve_conflict()) {
            case l_true:
                learn_lemma_and_backjump();
                return true;
            case l_undef:
                break;
            case l_false:
                // backjumping was taken care of internally.
                return true;
            }
        }

        m_lemma.reset();

        unsigned idx = skip_literals_above_conflict_level();

        // save space for first uip
        m_lemma.push_back(null_literal);

        unsigned num_marks = 0;
        literal consequent = null_literal;
        if (m_not_l != null_literal) {
            TRACE("sat_conflict", tout << "not_l: " << m_not_l << "\n";);
            process_antecedent(m_not_l, num_marks);
            consequent = ~m_not_l;
        }

        justification js   = m_conflict;

        do {
            TRACE("sat_conflict_detail", tout << "processing consequent: " << consequent << "\n";
                  tout << "num_marks: " << num_marks << ", js: " << js << "\n";);
            switch (js.get_kind()) {
            case justification::NONE:
                break;
            case justification::BINARY:
                process_antecedent(~(js.get_literal()), num_marks);
                break;
            case justification::TERNARY:
                process_antecedent(~(js.get_literal1()), num_marks);
                process_antecedent(~(js.get_literal2()), num_marks);
                break;
            case justification::CLAUSE: {
                clause & c = get_clause(js);
                unsigned i   = 0;
                if (consequent != null_literal) {
                    SASSERT(c[0] == consequent || c[1] == consequent);
                    if (c[0] == consequent) {
                        i = 1;
                    }
                    else {
                        process_antecedent(~c[0], num_marks);
                        i = 2;
                    }
                }
                unsigned sz  = c.size();
                for (; i < sz; i++)
                    process_antecedent(~c[i], num_marks);
                break;
            }
            case justification::EXT_JUSTIFICATION: {
                fill_ext_antecedents(consequent, js);
                for (literal l : m_ext_antecedents) 
                    process_antecedent(l, num_marks);
                break;
            }
            default:
                UNREACHABLE();
                break;
            }

            while (true) {
                literal l = m_trail[idx];
                if (is_marked(l.var()))
                    break;
                SASSERT(idx > 0);
                idx--;
            }

            consequent     = m_trail[idx];
            bool_var c_var = consequent.var();
            SASSERT(lvl(consequent) == m_conflict_lvl);
            js             = m_justification[c_var];
            idx--;
            num_marks--;
            reset_mark(c_var);
        }
        while (num_marks > 0);

        m_lemma[0] = ~consequent;
        learn_lemma_and_backjump();
        return true;
    }

    void solver::learn_lemma_and_backjump() {
        TRACE("sat_lemma", tout << "new lemma size: " << m_lemma.size() << "\n" << m_lemma << "\n";);

        unsigned new_scope_lvl       = 0;
        if (!m_lemma.empty()) {
            if (m_config.m_minimize_lemmas) {
                minimize_lemma();
                reset_lemma_var_marks();
                if (m_config.m_dyn_sub_res)
                    dyn_sub_res();
                TRACE("sat_lemma", tout << "new lemma (after minimization) size: " << m_lemma.size() << "\n" << m_lemma << "\n";);
            }
            else
                reset_lemma_var_marks();

            literal_vector::iterator it  = m_lemma.begin();
            literal_vector::iterator end = m_lemma.end();
            ++it;
            for(; it != end; ++it) {
                bool_var var = (*it).var();
                new_scope_lvl = std::max(new_scope_lvl, lvl(var));
            }
        }

        unsigned glue = num_diff_levels(m_lemma.size(), m_lemma.c_ptr());

        pop_reinit(m_scope_lvl - new_scope_lvl);
        TRACE("sat_conflict_detail", tout << new_scope_lvl << "\n"; display(tout););
        // unsound: m_asymm_branch.minimize(m_scc, m_lemma);
        clause * lemma = mk_clause_core(m_lemma.size(), m_lemma.c_ptr(), true);
        if (lemma) {
            lemma->set_glue(glue);
            if (m_par) m_par->share_clause(*this, *lemma);
        }
        decay_activity();
        updt_phase_counters();
    }

    void solver::process_antecedent_for_unsat_core(literal antecedent) {
        bool_var var     = antecedent.var();
        SASSERT(var < num_vars());
        TRACE("sat", tout << antecedent << " " << (is_marked(var)?"+":"-") << "\n";);
        if (!is_marked(var)) {
            mark(var);
            m_unmark.push_back(var);
            if (is_assumption(antecedent)) {
                m_core.push_back(antecedent);
            }
        }
    }

    void solver::process_consequent_for_unsat_core(literal consequent, justification const& js) {
        TRACE("sat", tout << "processing consequent: ";
              if (consequent == null_literal) tout << "null\n";
              else tout << consequent << "\n";
              display_justification(tout << "js kind: ", js) << "\n";);
        switch (js.get_kind()) {
        case justification::NONE:
            break;
        case justification::BINARY:
            SASSERT(consequent != null_literal);
            process_antecedent_for_unsat_core(~(js.get_literal()));
            break;
        case justification::TERNARY:
            SASSERT(consequent != null_literal);
            process_antecedent_for_unsat_core(~(js.get_literal1()));
            process_antecedent_for_unsat_core(~(js.get_literal2()));
            break;
        case justification::CLAUSE: {
            clause & c = get_clause(js);
            unsigned i = 0;
            if (consequent != null_literal) {
                SASSERT(c[0] == consequent || c[1] == consequent);
                if (c[0] == consequent) {
                    i = 1;
                }
                else {
                    process_antecedent_for_unsat_core(~c[0]);
                    i = 2;
                }
            }
            unsigned sz = c.size();
            for (; i < sz; i++)
                process_antecedent_for_unsat_core(~c[i]);
            break;
        }
        case justification::EXT_JUSTIFICATION: {
            fill_ext_antecedents(consequent, js);
            for (literal l : m_ext_antecedents) {
                process_antecedent_for_unsat_core(l);
            }
            break;
        }
        default:
            UNREACHABLE();
            break;
        }
    }

    void solver::resolve_conflict_for_unsat_core() {
        TRACE("sat", display(tout);
              unsigned level = 0;
              for (unsigned i = 0; i < m_trail.size(); ++i) {
                  literal l = m_trail[i];
                  if (level != m_level[l.var()]) {
                      level = m_level[l.var()];
                      tout << level << ": ";
                  }
                  tout << l;
                  if (m_mark[l.var()]) {
                      tout << "*";
                  }
                  tout << " ";
              }
              tout << "\n";
              );

        m_core.reset();
        if (m_conflict_lvl == 0) {
            return;
        }
        SASSERT(m_unmark.empty());
        DEBUG_CODE({
                for (unsigned i = 0; i < m_trail.size(); ++i) {
                    SASSERT(!is_marked(m_trail[i].var()));
                }});

        unsigned old_size = m_unmark.size();
        int idx = skip_literals_above_conflict_level();

        literal consequent = m_not_l;
        if (m_not_l != null_literal) {
            justification js = m_justification[m_not_l.var()];
            TRACE("sat", tout << "not_l: " << m_not_l << "\n";
                  display_justification(tout, js) << "\n";);

            process_antecedent_for_unsat_core(m_not_l);
            if (is_assumption(~m_not_l)) {
                m_core.push_back(~m_not_l);
            }
            else {
                process_consequent_for_unsat_core(m_not_l, js);
            }
            consequent = ~m_not_l;
        }

        justification js = m_conflict;

        while (true) {
            process_consequent_for_unsat_core(consequent, js);
            while (idx >= 0) {
                literal l = m_trail[idx];
                if (is_marked(l.var()))
                    break;
                idx--;
            }

            if (idx < 0) {
                break;
            }
            consequent     = m_trail[idx];
            if (lvl(consequent) < m_conflict_lvl) {
                TRACE("sat", tout << consequent << " at level " << lvl(consequent) << "\n";);
                break;
            }
            bool_var c_var = consequent.var();
            SASSERT(lvl(consequent) == m_conflict_lvl);
            js             = m_justification[c_var];
            idx--;
        }
        reset_unmark(old_size);
        if (m_config.m_core_minimize) {
            if (m_min_core_valid && m_min_core.size() < m_core.size()) {
                IF_VERBOSE(1, verbose_stream() << "(sat.updating core " << m_min_core.size() << " " << m_core.size() << ")\n";);
                m_core.reset();
                m_core.append(m_min_core);
            }
            // TBD:
            // apply optional clause minimization by detecting subsumed literals.
            // initial experiment suggests it has no effect.
            m_mus(); // ignore return value on cancelation.
            set_model(m_mus.get_model());
            IF_VERBOSE(2, verbose_stream() << "(sat.core: " << m_core << ")\n";);
        }

    }


    unsigned solver::get_max_lvl(literal not_l, justification js) {
        if (!m_ext || at_base_lvl())
            return scope_lvl();

        switch (js.get_kind()) {
        case justification::NONE:
        case justification::BINARY:
        case justification::TERNARY:
        case justification::CLAUSE: {
            return scope_lvl();
        }
        case justification::EXT_JUSTIFICATION: {
            unsigned r = 0;
            SASSERT(not_l != null_literal);
            r = lvl(not_l);
            fill_ext_antecedents(~not_l, js);
            for (literal l : m_ext_antecedents) {
                r = std::max(r, lvl(l));
            }
            return r;
        }
        default:
            UNREACHABLE();
            return 0;
        }
    }

    /**
       \brief Skip literals from levels above m_conflict_lvl.
       It returns an index idx such that lvl(m_trail[idx]) <= m_conflict_lvl, and
       for all idx' > idx, lvl(m_trail[idx']) > m_conflict_lvl
    */
    unsigned solver::skip_literals_above_conflict_level() {
        unsigned idx = m_trail.size();
        if (idx == 0) {
            return idx;
        }
        idx--;
        // skip literals from levels above the conflict level
        while (lvl(m_trail[idx]) > m_conflict_lvl) {
            SASSERT(idx > 0);
            idx--;
        }
        return idx;
    }

    void solver::process_antecedent(literal antecedent, unsigned & num_marks) {
        bool_var var     = antecedent.var();
        unsigned var_lvl = lvl(var);
        SASSERT(var < num_vars());
        if (!is_marked(var) && var_lvl > 0) {
            mark(var);
            switch (m_config.m_branching_heuristic) {
            case BH_VSIDS:
                inc_activity(var);
                break;
            case BH_CHB:
                m_last_conflict[var] = m_stats.m_conflict;
                break;
            default:
                break;
            }
            if (var_lvl == m_conflict_lvl)
                num_marks++;
            else
                m_lemma.push_back(~antecedent);
        }
    }


    /**
       \brief js is an external justification. Collect its antecedents and store at m_ext_antecedents.
    */
    void solver::fill_ext_antecedents(literal consequent, justification js) {
        SASSERT(js.is_ext_justification());
        SASSERT(m_ext);
        m_ext_antecedents.reset();
        m_ext->get_antecedents(consequent, js.get_ext_justification_idx(), m_ext_antecedents);
    }

    void solver::forget_phase_of_vars(unsigned from_lvl) {
        unsigned head = from_lvl == 0 ? 0 : m_scopes[from_lvl - 1].m_trail_lim;
        unsigned sz   = m_trail.size();
        for (unsigned i = head; i < sz; i++) {
            literal l  = m_trail[i];
            bool_var v = l.var();
            TRACE("forget_phase", tout << "forgeting phase of l: " << l << "\n";);
            m_phase[v] = PHASE_NOT_AVAILABLE;
        }
    }

    void solver::updt_phase_counters() {
        m_phase_counter++;
        if (m_phase_cache_on) {
            if (m_phase_counter >= m_config.m_phase_caching_on) {
                m_phase_counter  = 0;
                m_phase_cache_on = false;
            }
        }
        else {
            if (m_phase_counter >= m_config.m_phase_caching_off) {
                m_phase_counter  = 0;
                m_phase_cache_on = true;
            }
        }
    }

    /**
       \brief Return the number of different levels in lits.
       All literals in lits must be assigned.
    */
    unsigned solver::num_diff_levels(unsigned num, literal const * lits) {
        m_diff_levels.reserve(scope_lvl() + 1, false);
        unsigned r = 0;
        for (unsigned i = 0; i < num; i++) {
            SASSERT(value(lits[i]) != l_undef);
            unsigned lit_lvl = lvl(lits[i]);
            if (m_diff_levels[lit_lvl] == false) {
                m_diff_levels[lit_lvl] = true;
                r++;
            }
        }
        // reset m_diff_levels.
        for (unsigned i = 0; i < num; i++)
            m_diff_levels[lvl(lits[i])] = false;
        return r;
    }

    bool solver::num_diff_levels_below(unsigned num, literal const* lits, unsigned max_glue, unsigned& glue) {
        m_diff_levels.reserve(scope_lvl() + 1, false);
        glue = 0;
        unsigned i = 0;
        for (; i < num && glue < max_glue; i++) {
            SASSERT(value(lits[i]) != l_undef);
            unsigned lit_lvl = lvl(lits[i]);
            if (m_diff_levels[lit_lvl] == false) {
                m_diff_levels[lit_lvl] = true;
                glue++;
            }
        }
        num = i;
        // reset m_diff_levels.
        for (i = 0; i < num; i++)
            m_diff_levels[lvl(lits[i])] = false;
        return glue < max_glue;        
    }

    bool solver::num_diff_false_levels_below(unsigned num, literal const* lits, unsigned max_glue, unsigned& glue) {
        m_diff_levels.reserve(scope_lvl() + 1, false);
        glue = 0;
        unsigned i = 0;
        for (; i < num && glue < max_glue; i++) {
            if (value(lits[i]) == l_false) {
                unsigned lit_lvl = lvl(lits[i]);
                if (m_diff_levels[lit_lvl] == false) {
                    m_diff_levels[lit_lvl] = true;
                    glue++;
                }
            }
        }
        num = i;
        // reset m_diff_levels.
        for (i = 0; i < num; i++)
            m_diff_levels[lvl(lits[i])] = false;
        return glue < max_glue;        
    }


    /**
       \brief Process an antecedent for lemma minimization.
    */
    bool solver::process_antecedent_for_minimization(literal antecedent) {
        bool_var var = antecedent.var();
        unsigned var_lvl = lvl(var);
        if (!is_marked(var) && var_lvl > 0) {
            if (m_lvl_set.may_contain(var_lvl)) {
                mark(var);
                m_unmark.push_back(var);
                m_lemma_min_stack.push_back(var);
            }
            else {
                return false;
            }
        }
        return true;
    }

    /**
       \brief Return true if lit is implied by other marked literals
       and/or literals assigned at the base level.
       The set lvl_set is used as an optimization.
       The idea is to stop the recursive search with a failure
       as soon as we find a literal assigned in a level that is not in lvl_set.
    */
    bool solver::implied_by_marked(literal lit) {
        m_lemma_min_stack.reset();  // avoid recursive function
        m_lemma_min_stack.push_back(lit.var());
        unsigned old_size = m_unmark.size();

        while (!m_lemma_min_stack.empty()) {
            bool_var var       = m_lemma_min_stack.back();
            m_lemma_min_stack.pop_back();
            justification js   = m_justification[var];
            switch(js.get_kind()) {
            case justification::NONE:
                // it is a decision variable from a previous scope level
                if (lvl(var) > 0) {
                    reset_unmark(old_size);
                    return false;
                }
                break;
            case justification::BINARY:
                if (!process_antecedent_for_minimization(~(js.get_literal()))) {
                    reset_unmark(old_size);
                    return false;
                }
                break;
            case justification::TERNARY:
                if (!process_antecedent_for_minimization(~(js.get_literal1())) ||
                    !process_antecedent_for_minimization(~(js.get_literal2()))) {
                    reset_unmark(old_size);
                    return false;
                }
                break;
            case justification::CLAUSE: {
                clause & c = get_clause(js);
                unsigned i   = 0;
                if (c[0].var() == var) {
                    i = 1;
                }
                else {
                    SASSERT(c[1].var() == var);
                    if (!process_antecedent_for_minimization(~c[0])) {
                        reset_unmark(old_size);
                        return false;
                    }
                    i = 2;
                }
                unsigned sz = c.size();
                for (; i < sz; i++) {
                    if (!process_antecedent_for_minimization(~c[i])) {
                        reset_unmark(old_size);
                        return false;
                    }
                }
                break;
            }
            case justification::EXT_JUSTIFICATION: {
                literal consequent(var, value(var) == l_false);
                fill_ext_antecedents(consequent, js);
                for (literal l : m_ext_antecedents) {
                    if (!process_antecedent_for_minimization(l)) {
                        reset_unmark(old_size);
                        return false;
                    }
                }
                break;
            }
            default:
                UNREACHABLE();
                break;
            }
        }
        return true;
    }

    /**
       \brief Restore the size of m_unmark to old_size, and
       unmark variables at positions [old_size, m_unmark.size()).
    */
    void solver::reset_unmark(unsigned old_size) {
        unsigned curr_size = m_unmark.size();
        for(unsigned i = old_size; i < curr_size; i++)
            reset_mark(m_unmark[i]);
        m_unmark.shrink(old_size);
    }

    /**
       \brief Store the levels of the literals at m_lemma in the
       approximated set m_lvl_set.
    */
    void solver::updt_lemma_lvl_set() {
        m_lvl_set.reset();
        for (literal l : m_lemma) 
            m_lvl_set.insert(lvl(l));
    }

    /**
       \brief Minimize the number of literals in m_lemma. The main idea is to remove
       literals that are implied by other literals in m_lemma and/or literals
       assigned at level 0.
    */
    void solver::minimize_lemma() {
        SASSERT(!m_lemma.empty());
        SASSERT(m_unmark.empty());
        //m_unmark.reset();
        updt_lemma_lvl_set();

        unsigned sz   = m_lemma.size();
        unsigned i    = 1; // the first literal is the FUIP
        unsigned j    = 1;
        //bool drop = false;
        //unsigned bound = sz/5+10;
        for (; i < sz; i++) {
            literal l = m_lemma[i];
            if (implied_by_marked(l)) {
                TRACE("sat", tout << "drop: " << l << "\n";);
                m_unmark.push_back(l.var());
                //drop = true;
            }
            else {
                if (j != i) {
                    m_lemma[j] = m_lemma[i];
                }
                j++;
            }
#if 0
            if (!drop && i >= bound) {
                j = sz;
                break;
            }
#endif
        }

        reset_unmark(0);
        m_lemma.shrink(j);
        m_stats.m_minimized_lits += sz - j;
    }

    /**
       \brief Reset the mark of the variables in the current lemma.
    */
    void solver::reset_lemma_var_marks() {
        if (m_config.m_branching_heuristic == BH_LRB) {
            update_lrb_reasoned();
        }        
        literal_vector::iterator it  = m_lemma.begin();
        literal_vector::iterator end = m_lemma.end();
        SASSERT(!is_marked((*it).var()));
        ++it;
        for(; it != end; ++it) {
            bool_var var = (*it).var();
            reset_mark(var);
        }
    }

    void solver::update_lrb_reasoned() {
        unsigned sz = m_lemma.size();
        SASSERT(!is_marked(m_lemma[0].var()));
        mark(m_lemma[0].var());
        for (unsigned i = m_lemma.size(); i-- > 0; ) {
            justification js = m_justification[m_lemma[i].var()];
            switch (js.get_kind()) {
            case justification::NONE:
                break;                    
            case justification::BINARY:
                update_lrb_reasoned(js.get_literal());
                break;
            case justification::TERNARY:
                update_lrb_reasoned(js.get_literal1());
                update_lrb_reasoned(js.get_literal2());
                break;
            case justification::CLAUSE: {
                clause & c = get_clause(js);
                for (literal l : c) {
                    update_lrb_reasoned(l);
                }
                break;
            }
            case justification::EXT_JUSTIFICATION: {
                fill_ext_antecedents(m_lemma[i], js);
                for (literal l : m_ext_antecedents) {
                    update_lrb_reasoned(l);
                }
                break;
            }
            }
        }
        reset_mark(m_lemma[0].var());
        for (unsigned i = m_lemma.size(); i > sz; ) {
            --i;
            reset_mark(m_lemma[i].var());
        }
        m_lemma.shrink(sz);
    }

    void solver::update_lrb_reasoned(literal lit) {
        bool_var v = lit.var();
        if (!is_marked(v)) {
            mark(v);
            m_reasoned[v]++;
            m_lemma.push_back(lit);
        }
    }

    /**
       \brief Apply dynamic subsumption resolution to new lemma.
       Only binary and ternary clauses are used.
    */
    void solver::dyn_sub_res() {
        unsigned sz = m_lemma.size();
        for (unsigned i = 0; i < sz; i++) {
            mark_lit(m_lemma[i]);
        }

        literal l0 = m_lemma[0];
        // l0 is the FUIP, and we never remove the FUIP.
        //
        // In the following loop, we use unmark_lit(l) to remove a
        // literal from m_lemma.

        for (unsigned i = 0; i < sz; i++) {
            literal l = m_lemma[i];
            if (!is_marked_lit(l))
                continue; // literal was eliminated
            // first use watch lists
            watch_list const & wlist = get_wlist(~l);
            for (watched const& w : wlist) {
                // In this for-loop, the conditions l0 != ~l2 and l0 != ~l3
                // are not really needed if the solver does not miss unit propagations.
                // However, we add them anyway because we don't want to rely on this
                // property of the propagator.
                // For example, if this property is relaxed in the future, then the code
                // without the conditions l0 != ~l2 and l0 != ~l3 may remove the FUIP
                if (w.is_binary_clause()) {
                    literal l2 = w.get_literal();
                    if (is_marked_lit(~l2) && l0 != ~l2) {
                        // eliminate ~l2 from lemma because we have the clause l \/ l2
                        unmark_lit(~l2);
                    }
                }
                else if (w.is_ternary_clause()) {
                    literal l2 = w.get_literal1();
                    literal l3 = w.get_literal2();
                    if (is_marked_lit(l2) && is_marked_lit(~l3) && l0 != ~l3) {
                        // eliminate ~l3 from lemma because we have the clause l \/ l2 \/ l3
                        unmark_lit(~l3);
                    }
                    else if (is_marked_lit(~l2) && is_marked_lit(l3) && l0 != ~l2) {
                        // eliminate ~l2 from lemma because we have the clause l \/ l2 \/ l3
                        unmark_lit(~l2);
                    }
                }
                else {
                    // May miss some binary/ternary clauses, but that is ok.
                    // I sort the watch lists at every simplification round.
                    break;
                }
            }
            // try to use cached implication if available
            literal_vector * implied_lits = m_probing.cached_implied_lits(~l);
            if (implied_lits) {
                literal_vector::iterator it  = implied_lits->begin();
                literal_vector::iterator end = implied_lits->end();
                for (; it != end; ++it) {
                    literal l2 = *it;
                    // Here, we must check l0 != ~l2.
                    // l \/ l2 is an implied binary clause.
                    // However, it may have been deduced using a lemma that has been deleted.
                    // For example, consider the following sequence of events:
                    //
                    // 1. Initial clause database:
                    //
                    //    l  \/ ~p1
                    //    p1 \/ ~p2
                    //    p2 \/ ~p3
                    //    p3 \/ ~p4
                    //    q1  \/ q2  \/ p1 \/ p2 \/ p3 \/ p4 \/ l2
                    //    q1  \/ ~q2 \/ p1 \/ p2 \/ p3 \/ p4 \/ l2
                    //    ~q1 \/ q2  \/ p1 \/ p2 \/ p3 \/ p4 \/ l2
                    //    ~q1 \/ ~q2 \/ p1 \/ p2 \/ p3 \/ p4 \/ l2
                    //    ...
                    //
                    // 2. Now suppose we learned the lemma
                    //
                    //    p1 \/ p2 \/ p3 \/ p4 \/ l2   (*)
                    //
                    // 3. Probing is executed and we notice hat (~l => l2) when we assign l to false.
                    //    That is, l \/ l2 is an implied clause. Note that probing does not add
                    //    this clause to the clause database (there are too many).
                    //
                    // 4. Lemma (*) is deleted (garbage collected).
                    //
                    // 5. l is decided to be false, p1, p2, p3 and p4 are propagated using BCP,
                    //    but l2 is not since the lemma (*) was deleted.
                    //
                    //    Probing module still "knows" that l \/ l2 is valid binary clause
                    //
                    // 6. A new lemma is created where ~l2 is the FUIP and the lemma also contains l.
                    //    If we remove l0 != ~l2 may try to delete the FUIP.
                    if (is_marked_lit(~l2) && l0 != ~l2) {
                        // eliminate ~l2 from lemma because we have the clause l \/ l2
                        unmark_lit(~l2);
                    }
                }
            }
        }

        // can't eliminat FUIP
        SASSERT(is_marked_lit(m_lemma[0]));

        unsigned j = 0;
        for (unsigned i = 0; i < sz; i++) {
            literal l = m_lemma[i];
            if (is_marked_lit(l)) {
                unmark_lit(l);
                m_lemma[j] = l;
                j++;
            }
        }

        m_stats.m_dyn_sub_res += sz - j;

        SASSERT(j >= 1);
        m_lemma.shrink(j);
    }


    // -----------------------
    //
    // Backtracking
    //
    // -----------------------
    void solver::push() {
        SASSERT(!inconsistent());
        TRACE("sat_verbose", tout << "q:" << m_qhead << " trail: " << m_trail.size() << "\n";);
        SASSERT(m_qhead == m_trail.size());
        m_scopes.push_back(scope());
        scope & s = m_scopes.back();
        m_scope_lvl++;
        s.m_trail_lim = m_trail.size();
        s.m_clauses_to_reinit_lim = m_clauses_to_reinit.size();
        s.m_inconsistent = m_inconsistent;
        if (m_ext)
            m_ext->push();
    }

    void solver::pop_reinit(unsigned num_scopes) {
        pop(num_scopes);
        exchange_par();
        reinit_assumptions();
        m_stats.m_units = init_trail_size();
    }

    void solver::pop(unsigned num_scopes) {
        if (num_scopes == 0)
            return;
        if (m_ext)
            m_ext->pop(num_scopes);
        SASSERT(num_scopes <= scope_lvl());
        unsigned new_lvl = scope_lvl() - num_scopes;
        scope & s        = m_scopes[new_lvl];
        m_inconsistent   = false;
        unassign_vars(s.m_trail_lim);
        m_scope_lvl -= num_scopes;
        m_scopes.shrink(new_lvl);
        reinit_clauses(s.m_clauses_to_reinit_lim);
        if (m_ext)
            m_ext->pop_reinit();
    }

    void solver::unassign_vars(unsigned old_sz) {
        SASSERT(old_sz <= m_trail.size());
        unsigned i = m_trail.size();
        while (i != old_sz) {
            --i;
            literal l                  = m_trail[i];
            m_assignment[l.index()]    = l_undef;
            m_assignment[(~l).index()] = l_undef;
            bool_var v = l.var();
            SASSERT(value(v) == l_undef);
            m_case_split_queue.unassign_var_eh(v);
            if (m_config.m_branching_heuristic == BH_LRB) {
                uint64 interval = m_stats.m_conflict - m_last_propagation[v];
                if (interval > 0) {
                    auto activity = m_activity[v];
                    auto reward = (m_config.m_reward_offset * (m_participated[v] + m_reasoned[v])) / interval;
                    m_activity[v] = static_cast<unsigned>(m_step_size * reward + ((1 - m_step_size) * activity));
                    m_case_split_queue.activity_changed_eh(v, m_activity[v] > activity);
                }
            }
            if (m_config.m_anti_exploration) {
                m_canceled[v] = m_stats.m_conflict;
            }
        }
        m_trail.shrink(old_sz);
        m_qhead = old_sz;
        SASSERT(m_qhead == m_trail.size());
    }

    void solver::reinit_clauses(unsigned old_sz) {
        unsigned sz = m_clauses_to_reinit.size();
        SASSERT(old_sz <= sz);
        unsigned j = old_sz;
        for (unsigned i = old_sz; i < sz; i++) {
            clause_wrapper cw = m_clauses_to_reinit[i];
            bool reinit = false;
            if (cw.is_binary()) {
                if (propagate_bin_clause(cw[0], cw[1])) {
                    if (!at_base_lvl()) {
                        m_clauses_to_reinit[j] = cw;
                        j++;
                    }
                }
            }
            else {
                clause & c = *(cw.get_clause());
                detach_clause(c);
                attach_clause(c, reinit);
                if (!at_base_lvl() && reinit) {
                    // clause propagated literal, must keep it in the reinit stack.
                    m_clauses_to_reinit[j] = cw;
                    j++;
                }
                else {
                    c.set_reinit_stack(false);
                }
            }
        }
        m_clauses_to_reinit.shrink(j);
    }

    //
    // All new clauses that are added to the solver
    // are relative to the user-scope literals.
    //

    void solver::user_push() {
        literal lit;
        bool_var new_v = mk_var(true, false);
        lit = literal(new_v, false);
        m_user_scope_literals.push_back(lit);
        TRACE("sat", tout << "user_push: " << lit << "\n";);
    }

    void solver::gc_lit(clause_vector &clauses, literal lit) {
        unsigned j = 0;
        for (unsigned i = 0; i < clauses.size(); ++i) {
            clause & c = *(clauses[i]);
            if (c.contains(lit) || c.contains(~lit)) {
                detach_clause(c);
                del_clause(c);
            }
            else {
                clauses[j] = &c;
                ++j;
            }
        }
        clauses.shrink(j);
    }

    void solver::gc_bin(bool learned, literal nlit) {
        m_user_bin_clauses.reset();
        collect_bin_clauses(m_user_bin_clauses, learned);
        for (unsigned i = 0; i < m_user_bin_clauses.size(); ++i) {
            literal l1 = m_user_bin_clauses[i].first;
            literal l2 = m_user_bin_clauses[i].second;
            if (nlit == l1 || nlit == l2) {
                detach_bin_clause(l1, l2, learned);
            }
        }
    }

    bool_var solver::max_var(bool learned, bool_var v) {
        m_user_bin_clauses.reset();
        collect_bin_clauses(m_user_bin_clauses, learned);
        for (unsigned i = 0; i < m_user_bin_clauses.size(); ++i) {
            literal l1 = m_user_bin_clauses[i].first;
            literal l2 = m_user_bin_clauses[i].second;
            if (l1.var() > v) v = l1.var();
            if (l2.var() > v) v = l2.var();
        }
        return v;
    }

    bool_var solver::max_var(clause_vector& clauses, bool_var v) {
        for (clause* cp : clauses) 
            for (literal l : *cp) 
                if (l.var() > v) 
                    v = l.var();
        return v;
    }

    void solver::gc_var(bool_var v) {
        if (v > 0) {
            bool_var w = max_var(m_learned, v-1);
            w = max_var(m_clauses, w);
            w = max_var(true, w);
            w = max_var(false, w);
            v = m_mc.max_var(w);
            for (literal lit : m_trail) {
                if (lit.var() > w) w = lit.var();
            }
            v = std::max(v, w + 1);
        }
        // v is an index of a variable that does not occur in solver state.
        if (v < m_level.size()) {
            for (bool_var i = v; i < m_level.size(); ++i) {
                m_case_split_queue.del_var_eh(i);
            }
            m_watches.shrink(2*v);
            m_assignment.shrink(2*v);
            m_justification.shrink(v);
            m_decision.shrink(v);
            m_eliminated.shrink(v);
            m_external.shrink(v);
            m_activity.shrink(v);
            m_level.shrink(v);
            m_mark.shrink(v);
            m_lit_mark.shrink(2*v);
            m_phase.shrink(v);
            m_prev_phase.shrink(v);
            m_assigned_since_gc.shrink(v);
            m_simplifier.reset_todos();
        }
    }

    void solver::user_pop(unsigned num_scopes) {
        pop_to_base_level();
        while (num_scopes > 0) {
            literal lit = m_user_scope_literals.back();
            m_user_scope_literals.pop_back();
            get_wlist(lit).reset();
            get_wlist(~lit).reset();

            gc_lit(m_learned, lit);
            gc_lit(m_clauses, lit);
            gc_bin(true, lit);
            gc_bin(false, lit);
            TRACE("sat", tout << "gc: " << lit << "\n"; display(tout););
            --num_scopes;
            for (unsigned i = 0; i < m_trail.size(); ++i) {
                if (m_trail[i] == lit) {
                    TRACE("sat", tout << m_trail << "\n";);
                    unassign_vars(i);
                    break;
                }
            }
            gc_var(lit.var());
        }
    }

    void solver::pop_to_base_level() {
        reset_assumptions();
        pop(scope_lvl());
    }

    // -----------------------
    //
    // Misc
    //
    // -----------------------

    void solver::updt_params(params_ref const & p) {
        m_params = p;
        m_config.updt_params(p);
        m_simplifier.updt_params(p);
        m_asymm_branch.updt_params(p);
        m_probing.updt_params(p);
        m_scc.updt_params(p);
        m_rand.set_seed(m_config.m_random_seed);
        m_step_size = m_config.m_step_size_init;
        m_drat.updt_config();
    }

    void solver::collect_param_descrs(param_descrs & d) {
        config::collect_param_descrs(d);
        simplifier::collect_param_descrs(d);
        asymm_branch::collect_param_descrs(d);
        probing::collect_param_descrs(d);
        scc::collect_param_descrs(d);
    }

    void solver::collect_statistics(statistics & st) const {
        m_stats.collect_statistics(st);
        m_cleaner.collect_statistics(st);
        m_simplifier.collect_statistics(st);
        m_scc.collect_statistics(st);
        m_asymm_branch.collect_statistics(st);
        m_probing.collect_statistics(st);
        if (m_ext) m_ext->collect_statistics(st);
        st.copy(m_aux_stats);
    }

    void solver::reset_statistics() {
        m_stats.reset();
        m_cleaner.reset_statistics();
        m_simplifier.reset_statistics();
        m_asymm_branch.reset_statistics();
        m_probing.reset_statistics();
        m_aux_stats.reset();
    }

    // -----------------------
    //
    // Activity related stuff
    //
    // -----------------------

    void solver::rescale_activity() {
        SASSERT(m_config.m_branching_heuristic == BH_VSIDS);
        for (unsigned& act : m_activity) {
            act >>= 14;
        }
        m_activity_inc >>= 14;
    }

    void solver::update_chb_activity(bool is_sat, unsigned qhead) {
        SASSERT(m_config.m_branching_heuristic == BH_CHB);
        double multiplier = m_config.m_reward_offset * (is_sat ? m_config.m_reward_multiplier : 1.0);
        for (unsigned i = qhead; i < m_trail.size(); ++i) {
            auto v = m_trail[i].var();
            auto reward = multiplier / (m_stats.m_conflict - m_last_conflict[v] + 1);
            auto activity = m_activity[v];
            m_activity[v] = static_cast<unsigned>(m_step_size * reward + ((1.0 - m_step_size) * activity));
            m_case_split_queue.activity_changed_eh(v, m_activity[v] > activity);
        }
    }

    // -----------------------
    //
    // Iterators
    //
    // -----------------------
    void solver::collect_bin_clauses(svector<bin_clause> & r, bool learned, bool learned_only) const {
        SASSERT(learned || !learned_only);  
        unsigned sz = m_watches.size();
        for (unsigned l_idx = 0; l_idx < sz; l_idx++) {
            literal l = to_literal(l_idx);
            l.neg();
            for (watched const& w : m_watches[l_idx]) {
                if (!w.is_binary_clause())
                    continue;
                if (!learned && w.is_learned())
                    continue;
                else if (learned && learned_only && !w.is_learned()) 
                    continue;
                literal l2 = w.get_literal();
                if (l.index() > l2.index())
                    continue;
                TRACE("cleanup_bug", tout << "collected: " << l << " " << l2 << "\n";);
                r.push_back(bin_clause(l, l2));
            }
        }
    }

    // -----------------------
    //
    // Debugging
    //
    // -----------------------
    bool solver::check_invariant() const {
        if (!m_rlimit.inc()) return true;
        integrity_checker checker(*this);
        SASSERT(checker());
        SASSERT(!m_ext || m_ext->validate());
        return true;
    }

    bool solver::check_marks() const {
        for (bool_var v = 0; v < num_vars(); v++) {
            SASSERT(!is_marked(v));
        }
        return true;
    }

    void solver::display_binary(std::ostream & out) const {
        unsigned sz = m_watches.size();
        for (unsigned l_idx = 0; l_idx < sz; l_idx++) {
            literal l = to_literal(l_idx);
            l.neg();
            for (watched const& w : m_watches[l_idx]) {
                if (!w.is_binary_clause())
                    continue;
                literal l2 = w.get_literal();
                if (l.index() > l2.index())
                    continue;
                out << "(" << l << " " << l2 << ")\n";
            }
        }
    }

    void solver::display_units(std::ostream & out) const {
        unsigned level = 0;
        for (literal lit : m_trail) {
            if (lvl(lit) > level) {
                level = lvl(lit);
                out << level << ": ";
            }
            else {
                out << "    ";
            }
            out << lit << " ";
            display_justification(out, m_justification[lit.var()]) << "\n";
        }
    }

    void solver::display(std::ostream & out) const {
        out << "(sat\n";
        display_units(out);
        display_binary(out);
        out << m_clauses << m_learned;
        if (m_ext) {
            m_ext->display(out);
        }
        out << ")\n";
    }

    std::ostream& solver::display_justification(std::ostream & out, justification const& js) const {
        out << js;
        if (js.is_clause()) {
            out << get_clause(js);
        }
        else if (js.is_ext_justification() && m_ext) {
            m_ext->display_justification(out << " ", js.get_ext_justification_idx());
        }
        return out;
    }

    unsigned solver::num_clauses() const {
        unsigned num_cls = m_trail.size(); // units;
        unsigned l_idx = 0;
        for (auto const& wl : m_watches) {
            literal l = ~to_literal(l_idx++);
            for (auto const& w : wl) {
                if (w.is_binary_clause() && l.index() < w.get_literal().index())
                    num_cls++;
            }
        }
        return num_cls + m_clauses.size() + m_learned.size();
    }

    void solver::display_dimacs(std::ostream & out) const {
        out << "p cnf " << num_vars() << " " << num_clauses() << "\n";
        for (literal lit : m_trail) {
            out << dimacs_lit(lit) << " 0\n";
        }
        unsigned l_idx = 0;
        for (auto const& wlist : m_watches) {
            literal l = ~to_literal(l_idx++);
            for (auto const& w : wlist) {
                if (w.is_binary_clause() && l.index() < w.get_literal().index())
                    out << dimacs_lit(l) << " " << dimacs_lit(w.get_literal()) << " 0\n";
            }
        }
        clause_vector const * vs[2] = { &m_clauses, &m_learned };
        for (unsigned i = 0; i < 2; i++) {
            clause_vector const & cs = *(vs[i]);
            for (auto cp : cs) {
                for (literal l : *cp) {
                    out << dimacs_lit(l) << " ";
                }
                out << "0\n";
            }
        }
    }

    void solver::display_wcnf(std::ostream & out, unsigned sz, literal const* lits, unsigned const* weights) const {
        unsigned max_weight = 0;
        for (unsigned i = 0; i < sz; ++i) {
            max_weight = std::max(max_weight, weights[i]);
        }
        ++max_weight;

        out << "p wcnf " << num_vars() << " " << num_clauses() + sz << " " << max_weight << "\n";
        out << "c soft " << sz << "\n";

        for (literal lit : m_trail) {
            out << max_weight << " " << dimacs_lit(lit) << " 0\n";
        }
        unsigned l_idx = 0;
        for (watch_list const& wlist : m_watches) {
            literal l = ~to_literal(l_idx);
            for (watched const& w : wlist) {
                if (w.is_binary_clause() && l.index() < w.get_literal().index())
                    out << max_weight << " " << dimacs_lit(l) << " " << dimacs_lit(w.get_literal()) << " 0\n";
            }
            ++l_idx;
        }
        clause_vector const * vs[2] = { &m_clauses, &m_learned };
        for (unsigned i = 0; i < 2; i++) {
            clause_vector const & cs = *(vs[i]);
            for (clause const* cp : cs) {
                clause const & c = *cp;
                out << max_weight << " ";
                for (literal l : c)
                    out << dimacs_lit(l) << " ";
                out << "0\n";
            }
        }
        for (unsigned i = 0; i < sz; ++i) {
            out << weights[i] << " " << lits[i] << " 0\n";
        }
        out.flush();
    }


    void solver::display_watches(std::ostream & out) const {
        unsigned l_idx = 0;
        for (watch_list const& wlist : m_watches) {
            literal l = to_literal(l_idx++);
            out << l << ": ";
            sat::display_watch_list(out, m_cls_allocator, wlist);
            out << "\n";
        }
    }

    void solver::display_assignment(std::ostream & out) const {
        out << m_trail << "\n";
    }

    /**
       \brief Return true, if c is a clause containing one unassigned literal.
    */
    bool solver::is_unit(clause const & c) const {
        bool found_undef = false;
        for (literal l : c) {
            switch (value(l)) {
            case l_undef:
                if (found_undef)
                    return false;
                found_undef = true;
                break;
            case l_true:
                return false;
            case l_false:
                break;
            }
        }
        return found_undef;
    }

    /**
       \brief Return true, if all literals in c are assigned to false.
    */
    bool solver::is_empty(clause const & c) const {
        for (literal lit : c) 
            if (value(lit) != l_false)
                return false;
        return true;
    }

    bool solver::check_missed_propagation(clause_vector const & cs) const {
        for (clause* cp : cs) {
            clause const & c = *cp;
            if (c.frozen())
                continue;
            if (is_empty(c) || is_unit(c)) {
                TRACE("sat_missed_prop", tout << "missed_propagation: " << c << "\n";
                      for (literal l : c) tout << l << ": " << value(l) << "\n";);
                UNREACHABLE();
            }
            SASSERT(!is_empty(c));
            SASSERT(!is_unit(c));
        }
        return true;
    }

    bool solver::check_missed_propagation() const {
        if (inconsistent())
            return true;
        return check_missed_propagation(m_clauses) && check_missed_propagation(m_learned);
    }

    // -----------------------
    //
    // Simplification
    //
    // -----------------------
    void solver::cleanup() {
        if (!at_base_lvl() || inconsistent())
            return;
        if (m_cleaner() && m_ext)
            m_ext->clauses_modifed();
    }

    void solver::simplify(bool learned) {
        if (!at_base_lvl() || inconsistent())
            return;
        m_simplifier(learned);
        m_simplifier.finalize();
        if (m_ext)
            m_ext->clauses_modifed();
    }

    unsigned solver::scc_bin() {
        if (!at_base_lvl() || inconsistent())
            return 0;
        unsigned r = m_scc();
        if (r > 0 && m_ext)
            m_ext->clauses_modifed();
        return r;
    }

    // -----------------------
    //
    // Extraction of mutexes
    //
    // -----------------------

    struct neg_literal {
        unsigned negate(unsigned idx) {
            return (~to_literal(idx)).index();
        }
    };

    lbool solver::find_mutexes(literal_vector const& lits, vector<literal_vector> & mutexes) {
        max_cliques<neg_literal> mc;
        m_user_bin_clauses.reset();
        m_binary_clause_graph.reset();
        collect_bin_clauses(m_user_bin_clauses, true);
        hashtable<literal_pair, pair_hash<literal_hash, literal_hash>, default_eq<literal_pair> > seen_bc;
        for (auto const& b : m_user_bin_clauses) {
            literal l1 = b.first;
            literal l2 = b.second;
            literal_pair p(l1, l2);
            if (!seen_bc.contains(p)) {
                seen_bc.insert(p);
                mc.add_edge(l1.index(), l2.index());
            }
        }
        vector<unsigned_vector> _mutexes;
        literal_vector _lits(lits);
        if (m_ext) {
            // m_ext->find_mutexes(_lits, mutexes);
        }
        unsigned_vector ps;
        for (literal lit : _lits) {
            ps.push_back(lit.index());
        }
        mc.cliques(ps, _mutexes);
        for (auto const& mux : _mutexes) {
            literal_vector clique;
            for (auto const& idx : mux) {
                clique.push_back(to_literal(idx));
            }
            mutexes.push_back(clique);
        }
        return l_true;
    }

    // -----------------------
    //
    // Consequence generation.
    //
    // -----------------------

    static void prune_unfixed(sat::literal_vector& lambda, sat::model const& m) {
        for (unsigned i = 0; i < lambda.size(); ++i) {
            if ((m[lambda[i].var()] == l_false) != lambda[i].sign()) {
                lambda[i] = lambda.back();
                lambda.pop_back();
                --i;
            }
        }
    }

    // Algorithm 7: Corebased Algorithm with Chunking

    static void back_remove(sat::literal_vector& lits, sat::literal l) {
        for (unsigned i = lits.size(); i > 0; ) {
            --i;
            if (lits[i] == l) {
                lits[i] = lits.back();
                lits.pop_back();
                return;
            }
        }
        UNREACHABLE();
    }

    static void brute_force_consequences(sat::solver& s, sat::literal_vector const& asms, sat::literal_vector const& gamma, vector<sat::literal_vector>& conseq) {
        for (literal lit : gamma) {
            sat::literal_vector asms1(asms);
            asms1.push_back(~lit);
            lbool r = s.check(asms1.size(), asms1.c_ptr());
            if (r == l_false) {
                conseq.push_back(s.get_core());
            }
        }
    }

    static lbool core_chunking(sat::solver& s, model const& m, sat::bool_var_vector const& vars, sat::literal_vector const& asms, vector<sat::literal_vector>& conseq, unsigned K) {
        sat::literal_vector lambda;
        for (bool_var v : vars) {
            lambda.push_back(sat::literal(v, m[v] == l_false));
        }
        while (!lambda.empty()) {
            IF_VERBOSE(1, verbose_stream() << "(sat-backbone-core " << lambda.size() << " " << conseq.size() << ")\n";);
            unsigned k = std::min(K, lambda.size());
            sat::literal_vector gamma, omegaN;
            for (unsigned i = 0; i < k; ++i) {
                sat::literal l = lambda[lambda.size() - i - 1];
                gamma.push_back(l);
                omegaN.push_back(~l);
            }
            while (true) {
                sat::literal_vector asms1(asms);
                asms1.append(omegaN);
                lbool r = s.check(asms1.size(), asms1.c_ptr());
                if (r == l_true) {
                    IF_VERBOSE(1, verbose_stream() << "(sat) " << omegaN << "\n";);
                    prune_unfixed(lambda, s.get_model());
                    break;
                }
                sat::literal_vector const& core = s.get_core();
                sat::literal_vector occurs;
                IF_VERBOSE(1, verbose_stream() << "(core " << core.size() << ")\n";);
                for (unsigned i = 0; i < omegaN.size(); ++i) {
                    if (core.contains(omegaN[i])) {
                        occurs.push_back(omegaN[i]);
                    }
                }
                if (occurs.size() == 1) {
                    sat::literal lit = occurs.back();
                    sat::literal nlit = ~lit;
                    conseq.push_back(core);
                    back_remove(lambda, ~lit);
                    back_remove(gamma, ~lit);
                    s.mk_clause(1, &nlit);
                }
                for (unsigned i = 0; i < omegaN.size(); ++i) {
                    if (occurs.contains(omegaN[i])) {
                        omegaN[i] = omegaN.back();
                        omegaN.pop_back();
                        --i;
                    }
                }
                if (omegaN.empty() && occurs.size() > 1) {
                    brute_force_consequences(s, asms, gamma, conseq);
                    for (unsigned i = 0; i < gamma.size(); ++i) {
                        back_remove(lambda, gamma[i]);
                    }
                    break;
                }
            }
        }
        return l_true;
    }


    lbool solver::get_consequences(literal_vector const& asms, bool_var_vector const& vars, vector<literal_vector>& conseq) {
        literal_vector lits;
        lbool is_sat = l_true;

        if (m_config.m_restart_max != UINT_MAX && !m_model_is_current) {
            return get_bounded_consequences(asms, vars, conseq);
        }
        if (!m_model_is_current) {
            is_sat = check(asms.size(), asms.c_ptr());
        }
        if (is_sat != l_true) {
            return is_sat;
        }
        model mdl = get_model();
        for (unsigned i = 0; i < vars.size(); ++i) {
            bool_var v = vars[i];
            switch (get_model()[v]) {
            case l_true: lits.push_back(literal(v, false)); break;
            case l_false: lits.push_back(literal(v, true)); break;
            default: break;
            }
        }

        if (false && asms.empty()) {
            is_sat = core_chunking(*this, mdl, vars, asms, conseq, 100);
        }
        else {
            is_sat = get_consequences(asms, lits, conseq);
        }
        set_model(mdl);
        return is_sat;
    }

    void solver::fixup_consequence_core() {
        index_set s;
        TRACE("sat", tout << m_core << "\n";);
        for (unsigned i = 0; i < m_core.size(); ++i) {
            TRACE("sat", tout << m_core[i] << ": "; display_index_set(tout, m_antecedents.find(m_core[i].var())) << "\n";);
            s |= m_antecedents.find(m_core[i].var());
        }
        m_core.reset();
        for (unsigned idx : s) {
            m_core.push_back(to_literal(idx));
        }
        TRACE("sat", tout << m_core << "\n";);
    }


    lbool solver::get_bounded_consequences(literal_vector const& asms, bool_var_vector const& vars, vector<literal_vector>& conseq) {
        bool_var_set unfixed_vars;
        unsigned num_units = 0, num_iterations = 0;
        for (unsigned i = 0; i < vars.size(); ++i) {
            unfixed_vars.insert(vars[i]);
        }
        TRACE("sat", tout << asms << "\n";);
        m_antecedents.reset();
        pop_to_base_level();
        if (inconsistent()) return l_false;
        init_search();
        propagate(false);
        if (inconsistent()) return l_false;
        if (asms.empty()) {
            bool_var v = mk_var(true, false);
            literal lit(v, false);
            init_assumptions(1, &lit);
        }
        else {
            init_assumptions(asms.size(), asms.c_ptr());
        }
        propagate(false);
        if (check_inconsistent()) return l_false;

        extract_fixed_consequences(num_units, asms, unfixed_vars, conseq);

        simplify_problem();
        if (check_inconsistent()) {
            fixup_consequence_core();
            return l_false;
        }

        while (true) {
            ++num_iterations;
            SASSERT(!inconsistent());

            lbool r = bounded_search();
            if (r != l_undef) {
                fixup_consequence_core();
                return r;
            }

            extract_fixed_consequences(num_units, asms, unfixed_vars, conseq);

            if (m_conflicts_since_init > m_config.m_max_conflicts) {
                IF_VERBOSE(SAT_VB_LVL, verbose_stream() << "(sat \"abort: max-conflicts = " << m_conflicts_since_init << "\")\n";);
                return l_undef;
            }

            restart();
            simplify_problem();
            if (check_inconsistent()) {
                fixup_consequence_core();
                return l_false;
            }
            gc();

            if (m_config.m_restart_max <= num_iterations) {
                IF_VERBOSE(SAT_VB_LVL, verbose_stream() << "(sat \"abort: max-restarts\")\n";);
                return l_undef;
            }
        }
    }

    lbool solver::get_consequences(literal_vector const& asms, literal_vector const& lits, vector<literal_vector>& conseq) {
        TRACE("sat", tout << asms << "\n";);
        m_antecedents.reset();
        literal_set unfixed_lits(lits), assumptions(asms);
        bool_var_set unfixed_vars;
        for (unsigned i = 0; i < lits.size(); ++i) {
            unfixed_vars.insert(lits[i].var());
        }

        pop_to_base_level();
        if (inconsistent()) return l_false;
        init_search();
        propagate(false);
        if (inconsistent()) return l_false;
        if (asms.empty()) {
            bool_var v = mk_var(true, false);
            literal lit(v, false);
            init_assumptions(1, &lit);
        }
        else {
            init_assumptions(asms.size(), asms.c_ptr());
        }
        propagate(false);
        if (check_inconsistent()) return l_false;
        SASSERT(search_lvl() == 1);

        unsigned num_iterations = 0;
        extract_fixed_consequences(unfixed_lits, assumptions, unfixed_vars, conseq);
        update_unfixed_literals(unfixed_lits, unfixed_vars);
        while (!unfixed_lits.empty()) {
            if (scope_lvl() > search_lvl()) {
                pop(scope_lvl() - search_lvl());
            }
            propagate(false);
            ++num_iterations;
            checkpoint();
            unsigned num_resolves = 0;
            unsigned num_fixed = 0;
            unsigned num_assigned = 0;
            lbool is_sat = l_true;
            for (literal lit : unfixed_lits) {
                if (value(lit) != l_undef) {
                    ++num_fixed;
                    if (lvl(lit) <= 1 && value(lit) == l_true) {
                        extract_fixed_consequences(lit, assumptions, unfixed_vars, conseq);
                    }
                    continue;
                }
                push();
                ++num_assigned;
                assign(~lit, justification());
                propagate(false);
                while (inconsistent()) {
                    if (!resolve_conflict()) {
                        TRACE("sat", display(tout << "inconsistent\n"););
                        m_inconsistent = false;
                        is_sat = l_undef;
                        break;
                    }
                    propagate(false);
                    ++num_resolves;
                }
                if (false && scope_lvl() == search_lvl()) {
                    is_sat = l_undef;
                    break;
                }
            }

            extract_fixed_consequences(unfixed_lits, assumptions, unfixed_vars, conseq);

            if (is_sat == l_true) {
                if (scope_lvl() == search_lvl() && num_resolves > 0) {
                    IF_VERBOSE(1, verbose_stream() << "(sat.get-consequences backjump)\n";);
                    is_sat = l_undef;
                }
                else {
                    is_sat = bounded_search();
                    if (is_sat == l_undef) {
                        restart();
                    }
                    extract_fixed_consequences(unfixed_lits, assumptions, unfixed_vars, conseq);
                }
            }
            if (is_sat == l_false) {
                TRACE("sat", tout << "unsat\n";);
                m_inconsistent = false;
            }
            if (is_sat == l_true) {
                delete_unfixed(unfixed_lits, unfixed_vars);
            }
            update_unfixed_literals(unfixed_lits, unfixed_vars);
            IF_VERBOSE(1, verbose_stream() << "(sat.get-consequences"
                       << " iterations: " << num_iterations
                       << " variables: " << unfixed_lits.size()
                       << " fixed: " << conseq.size()
                       << " status: " << is_sat
                       << " pre-assigned: " << num_fixed
                       << " unfixed: " << lits.size() - conseq.size() - unfixed_lits.size()
                       << ")\n";);

            if (!unfixed_lits.empty() && m_config.m_restart_max <= num_iterations) {
                return l_undef;
            }
        }
        return l_true;
    }

    void solver::delete_unfixed(literal_set& unfixed_lits, bool_var_set& unfixed_vars) {
        literal_set to_keep;
        for (literal lit : unfixed_lits) {
            if (value(lit) == l_true) {
                to_keep.insert(lit);
            }
            else {
                unfixed_vars.remove(lit.var());
            }
        }
        unfixed_lits = to_keep;
    }

    void solver::update_unfixed_literals(literal_set& unfixed_lits, bool_var_set& unfixed_vars) {
        literal_vector to_delete;
        for (literal lit : unfixed_lits) {
            if (!unfixed_vars.contains(lit.var())) {
                to_delete.push_back(lit);
            }
        }
        for (unsigned i = 0; i < to_delete.size(); ++i) {
            unfixed_lits.remove(to_delete[i]);
        }
    }


    void solver::extract_fixed_consequences(unsigned& start, literal_set const& assumptions, bool_var_set& unfixed, vector<literal_vector>& conseq) {
        SASSERT(!inconsistent());
        unsigned sz = m_trail.size();
        for (unsigned i = start; i < sz && lvl(m_trail[i]) <= 1; ++i) {
            extract_fixed_consequences(m_trail[i], assumptions, unfixed, conseq);
        }
        start = sz;
    }

    void solver::extract_fixed_consequences(literal_set const& unfixed_lits, literal_set const& assumptions, bool_var_set& unfixed_vars, vector<literal_vector>& conseq) {
        for (literal lit: unfixed_lits) {
            TRACE("sat", tout << "extract: " << lit << " " << value(lit) << " " << lvl(lit) << "\n";);

            if (lvl(lit) <= 1 && value(lit) == l_true) {
                extract_fixed_consequences(lit, assumptions, unfixed_vars, conseq);
            }
        }
    }

    bool solver::check_domain(literal lit, literal lit2) {
        if (!m_antecedents.contains(lit2.var())) {
            SASSERT(value(lit2) == l_true);
            SASSERT(m_todo_antecedents.empty() || m_todo_antecedents.back() != lit2);
            m_todo_antecedents.push_back(lit2);
            return false;
        }
        else {
            return true;
        }
    }

    bool solver::extract_assumptions(literal lit, index_set& s) {
        justification js = m_justification[lit.var()];
        TRACE("sat", tout << lit << " " << js << "\n";);
        bool all_found = true;
        switch (js.get_kind()) {
        case justification::NONE:
            break;
        case justification::BINARY:
            if (!check_domain(lit, ~js.get_literal())) return false;
            s |= m_antecedents.find(js.get_literal().var());
            break;
        case justification::TERNARY:
            if (!check_domain(lit, ~js.get_literal1()) ||
                !check_domain(lit, ~js.get_literal2())) return false;
            s |= m_antecedents.find(js.get_literal1().var());
            s |= m_antecedents.find(js.get_literal2().var());
            break;
        case justification::CLAUSE: {
            clause & c = get_clause(js);
            for (literal l : c) {
                if (l != lit) {
                    if (check_domain(lit, ~l) && all_found) {
                        s |= m_antecedents.find(l.var());
                    }
                    else {
                        all_found = false;
                    }
                }
            }
            break;
        }
        case justification::EXT_JUSTIFICATION: {
            fill_ext_antecedents(lit, js);
            for (literal l : m_ext_antecedents) {
                if (check_domain(lit, l) && all_found) {
                    s |= m_antecedents.find(l.var());
                }
                else {
                    all_found = false;
                }
            }
            break;
        }
        default:
            UNREACHABLE();
            break;
        }
        TRACE("sat", display_index_set(tout << lit << ": " , s) << "\n";);
        return all_found;
    }

    std::ostream& solver::display_index_set(std::ostream& out, index_set const& s) const {
        for (unsigned idx : s) {
            out << to_literal(idx) << " ";
        }
        return out;
    }


    bool solver::extract_fixed_consequences1(literal lit, literal_set const& assumptions, bool_var_set& unfixed, vector<literal_vector>& conseq) {
        index_set s;
        if (m_antecedents.contains(lit.var())) {
            return true;
        }
        if (assumptions.contains(lit)) {
            s.insert(lit.index());
        }
        else {
            if (!extract_assumptions(lit, s)) {
                SASSERT(!m_todo_antecedents.empty());
                return false;
            }
            add_assumption(lit);
        }
        m_antecedents.insert(lit.var(), s);
        if (unfixed.contains(lit.var())) {
            literal_vector cons;
            cons.push_back(lit);
            for (unsigned idx : s) {
                cons.push_back(to_literal(idx));
            }
            unfixed.remove(lit.var());
            conseq.push_back(cons);
        }
        return true;
    }

    void solver::extract_fixed_consequences(literal lit, literal_set const& assumptions, bool_var_set& unfixed, vector<literal_vector>& conseq) {
        SASSERT(m_todo_antecedents.empty());
        m_todo_antecedents.push_back(lit);
        while (!m_todo_antecedents.empty()) {
            if (extract_fixed_consequences1(m_todo_antecedents.back(), assumptions, unfixed, conseq)) {
                m_todo_antecedents.pop_back();
            }
        }
    }

    // -----------------------
    //
    // Statistics
    //
    // -----------------------

    void solver::display_status(std::ostream & out) const {
        unsigned num_bin = 0;
        unsigned num_ext = 0;
        unsigned num_lits = 0;
        unsigned l_idx = 0;
        for (watch_list const& wlist : m_watches) {
            literal l = ~to_literal(l_idx++);
            for (watched const& w : wlist) {
                switch (w.get_kind()) {
                case watched::BINARY:
                    if (l.index() < w.get_literal().index()) {
                        num_lits += 2;
                        num_bin++;
                    }
                    break;
                case watched::EXT_CONSTRAINT:
                    num_ext++;
                    break;
                default:
                    break;
                }
            }
        }
        unsigned num_elim = 0;
        for (bool_var v = 0; v < num_vars(); v++) {
            if (m_eliminated[v])
                num_elim++;
        }
        unsigned num_ter  = 0;
        unsigned num_cls  = 0;
        clause_vector const * vs[2] = { &m_clauses, &m_learned };
        for (unsigned i = 0; i < 2; i++) {
            clause_vector const & cs = *(vs[i]);
            for (clause* cp : cs) {
                clause & c = *cp;
                if (c.size() == 3)
                    num_ter++;
                else
                    num_cls++;
                num_lits += c.size();
            }
        }
        unsigned total_cls = num_cls + num_ter + num_bin;
        double mem = static_cast<double>(memory::get_allocation_size())/static_cast<double>(1024*1024);
        out << "(sat-status\n";
        out << "  :inconsistent    " << (m_inconsistent ? "true" : "false") << "\n";
        out << "  :vars            " << num_vars() << "\n";
        out << "  :elim-vars       " << num_elim << "\n";
        out << "  :lits            " << num_lits << "\n";
        out << "  :assigned        " << m_trail.size() << "\n";
        out << "  :binary-clauses  " << num_bin << "\n";
        out << "  :ternary-clauses " << num_ter << "\n";
        out << "  :clauses         " << num_cls << "\n";
        out << "  :del-clause      " << m_stats.m_del_clause << "\n";
        out << "  :avg-clause-size " << (total_cls == 0 ? 0.0 : static_cast<double>(num_lits) / static_cast<double>(total_cls)) << "\n";
        out << "  :memory          " << std::fixed << std::setprecision(2) << mem << ")" << std::endl;
    }

    void stats::collect_statistics(statistics & st) const {
        st.update("mk bool var", m_mk_var);
        st.update("mk binary clause", m_mk_bin_clause);
        st.update("mk ternary clause", m_mk_ter_clause);
        st.update("mk clause", m_mk_clause);
        st.update("gc clause", m_gc_clause);
        st.update("del clause", m_del_clause);
        st.update("conflicts", m_conflict);
        st.update("propagations", m_propagate);
        st.update("decisions", m_decision);
        st.update("binary propagations", m_bin_propagate);
        st.update("ternary propagations", m_ter_propagate);
        st.update("restarts", m_restart);
        st.update("minimized lits", m_minimized_lits);
        st.update("dyn subsumption resolution", m_dyn_sub_res);
        st.update("blocked correction sets", m_blocked_corr_sets);
        st.update("units", m_units);
        st.update("elim bool vars", m_elim_var_res);
        st.update("elim bool vars bdd", m_elim_var_bdd);
    }

    void stats::reset() {
        memset(this, 0, sizeof(*this));
    }

    void mk_stat::display(std::ostream & out) const {
        if (!m_solver.m_clauses.empty())
            out << " :clauses " << m_solver.m_clauses.size();
        if (!m_solver.m_learned.empty()) {
            out << " :learned " << (m_solver.m_learned.size() - m_solver.m_num_frozen);
            if (m_solver.m_num_frozen > 0)
                out << " :frozen " << m_solver.m_num_frozen;
        }
        out << " :units " << m_solver.init_trail_size();
        out << " :gc-clause " << m_solver.m_stats.m_gc_clause;
        out << mem_stat();
    }

    std::ostream & operator<<(std::ostream & out, mk_stat const & stat) {
        stat.display(out);
        return out;
    }

};<|MERGE_RESOLUTION|>--- conflicted
+++ resolved
@@ -1340,11 +1340,7 @@
     void solver::add_assumption(literal lit) {
         m_assumption_set.insert(lit);
         m_assumptions.push_back(lit);
-<<<<<<< HEAD
         set_external(lit.var());
-=======
->>>>>>> dbe7828f
-        VERIFY(is_external(lit.var()));
     }
 
     void solver::pop_assumption() {
@@ -1460,21 +1456,11 @@
             CASSERT("sat_missed_prop", check_missed_propagation());
             CASSERT("sat_simplify_bug", check_invariant());
         }
-<<<<<<< HEAD
-		si.check_watches();
-=======
-
->>>>>>> dbe7828f
         if (m_config.m_lookahead_simplify) {
             lookahead lh(*this);
             lh.simplify();
             lh.collect_statistics(m_aux_stats);
         }
-<<<<<<< HEAD
-		si.check_watches();
-=======
-
->>>>>>> dbe7828f
         sort_watch_lits();
         CASSERT("sat_simplify_bug", check_invariant());
 
