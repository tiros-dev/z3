--- conflicted
+++ resolved
@@ -125,14 +125,11 @@
             }
         }
 
-<<<<<<< HEAD
         if (src.get_extension()) {
             m_ext = src.get_extension()->copy(this);
         }
-=======
         m_user_scope_literals.reset();
         m_user_scope_literals.append(src.m_user_scope_literals);
->>>>>>> 1d1949e3
     }
 
     // -----------------------
