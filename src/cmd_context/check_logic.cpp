--- conflicted
+++ resolved
@@ -21,12 +21,9 @@
 #include"array_decl_plugin.h"
 #include"bv_decl_plugin.h"
 #include"seq_decl_plugin.h"
-<<<<<<< HEAD
 #include"str_decl_plugin.h"
-=======
 #include"pb_decl_plugin.h"
 #include"datatype_decl_plugin.h"
->>>>>>> c67cf165
 #include"ast_pp.h"
 #include"for_each_expr.h"
 #include<sstream>
@@ -38,12 +35,9 @@
     bv_util       m_bv_util;
     array_util    m_ar_util;
     seq_util      m_seq_util;
-<<<<<<< HEAD
     str_util      m_str_util;
-=======
     datatype_util m_dt_util;
     pb_util       m_pb_util;
->>>>>>> c67cf165
     bool          m_uf;        // true if the logic supports uninterpreted functions
     bool          m_arrays;    // true if the logic supports arbitrary arrays
     bool          m_bv_arrays; // true if the logic supports only bv arrays
@@ -55,11 +49,7 @@
     bool          m_quantifiers; // true if the logic supports quantifiers
     bool          m_unknown_logic;
 
-<<<<<<< HEAD
-    imp(ast_manager & _m):m(_m), m_a_util(m), m_bv_util(m), m_ar_util(m), m_seq_util(m), m_str_util(m) {
-=======
-    imp(ast_manager & _m):m(_m), m_a_util(m), m_bv_util(m), m_ar_util(m), m_seq_util(m), m_dt_util(m), m_pb_util(m) {
->>>>>>> c67cf165
+    imp(ast_manager & _m):m(_m), m_a_util(m), m_bv_util(m), m_ar_util(m), m_seq_util(m), m_str_util(m), m_dt_util(m), m_pb_util(m) {
         reset();
     }
 
@@ -454,18 +444,15 @@
         else if (fid == m_seq_util.get_family_id()) {
             // nothing to check
         }
-<<<<<<< HEAD
-	else if (fid == m_str_util.get_family_id()) {
-       	    // nothing to check
-	}
-=======
+        else if (fid == m_str_util.get_family_id()) {
+            // nothing to check
+        }
         else if (fid == m_dt_util.get_family_id() && m_logic == "QF_FD") {
             // nothing to check
         }
         else if (fid == m_pb_util.get_family_id() && m_logic == "QF_FD") {
             // nothing to check
         }
->>>>>>> c67cf165
         else {
             std::stringstream strm;
             strm << "logic does not support theory " << m.get_family_name(fid);
